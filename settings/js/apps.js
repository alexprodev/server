--- conflicted
+++ resolved
@@ -51,10 +51,7 @@
 				}
 				else {
 					element.data('active',false);
-<<<<<<< HEAD
-=======
 					OC.Settings.Apps.removeNavigation(appid);
->>>>>>> d1c0f2a7
 					element.val(t('settings','Enable'));
 				}
 			},'json');
@@ -65,10 +62,7 @@
 					OC.dialogs.alert('Error while enabling app','Error');
 				}
 				else {
-<<<<<<< HEAD
-=======
 					OC.Settings.Apps.addNavigation(appid);
->>>>>>> d1c0f2a7
 					element.data('active',true);
 					element.val(t('settings','Disable'));
 				}
@@ -95,8 +89,6 @@
 			applist.last().after(app);
 		}
 		return app;
-<<<<<<< HEAD
-=======
 	},
 	removeNavigation: function(appid){
 		$.getJSON(OC.filePath('settings', 'ajax', 'navigationdetect.php'), {app: appid}).done(function(response){
@@ -129,7 +121,6 @@
 				}
 			}
 		});
->>>>>>> d1c0f2a7
 	}
 };
 
