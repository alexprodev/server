--- conflicted
+++ resolved
@@ -23,15 +23,6 @@
 "Select an App" => "Chọn một ứng dụng",
 "See application page at apps.owncloud.com" => "Xem nhiều ứng dụng hơn tại apps.owncloud.com",
 "<span class=\"licence\"></span>-licensed by <span class=\"author\"></span>" => "<span class=\"licence\"></span>-Giấy phép được cấp bởi  <span class=\"author\"></span>",
-<<<<<<< HEAD
-"Documentation" => "Tài liệu",
-"Managing Big Files" => "Quản lý tập tin lớn",
-"Ask a question" => "Đặt câu hỏi",
-"Problems connecting to help database." => "Vấn đề kết nối đến cơ sở dữ liệu.",
-"Go there manually." => "Đến bằng thủ công.",
-"Answer" => "trả lời",
-=======
->>>>>>> 166da88b
 "You have used <strong>%s</strong> of the available <strong>%s</strong>" => "Bạn đã sử dụng <strong>%s </ strong> có sẵn <strong> %s </ strong>",
 "Clients" => "Khách hàng",
 "Password" => "Mật khẩu",
@@ -46,10 +37,6 @@
 "Fill in an email address to enable password recovery" => "Nhập địa chỉ email của bạn để khôi phục lại mật khẩu",
 "Language" => "Ngôn ngữ",
 "Help translate" => "Hỗ trợ dịch thuật",
-<<<<<<< HEAD
-"use this address to connect to your ownCloud in your file manager" => "sử dụng địa chỉ này để kết nối với ownCloud của bạn trong quản lý tập tin ",
-=======
->>>>>>> 166da88b
 "Developed by the <a href=\"http://ownCloud.org/contact\" target=\"_blank\">ownCloud community</a>, the <a href=\"https://github.com/owncloud\" target=\"_blank\">source code</a> is licensed under the <a href=\"http://www.gnu.org/licenses/agpl-3.0.html\" target=\"_blank\"><abbr title=\"Affero General Public License\">AGPL</abbr></a>." => "Được phát triển bởi <a href=\"http://ownCloud.org/contact\" target=\"_blank\">cộng đồng ownCloud</a>, <a href=\"https://github.com/owncloud\" target=\"_blank\">mã nguồn </a> đã được cấp phép theo chuẩn <a href=\"http://www.gnu.org/licenses/agpl-3.0.html\" target=\"_blank\"><abbr title=\"Affero General Public License\">AGPL</abbr></a>.",
 "Name" => "Tên",
 "Groups" => "Nhóm",
