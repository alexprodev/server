--- conflicted
+++ resolved
@@ -46,10 +46,7 @@
 class OC_Filesystem{
 	static private $storages=array();
 	static private $mounts=array();
-<<<<<<< HEAD
-=======
 	static private $loadedUsers=array();
->>>>>>> d1c0f2a7
 	public static $loaded=false;
 	/**
 	 * @var OC_Filestorage $defaultInstance
@@ -151,11 +148,7 @@
 	  * @return string
 	 */
 	static public function getMountPoint($path) {
-<<<<<<< HEAD
-		OC_Hook::emit(self::CLASSNAME,'get_mountpoint',array('path'=>$path));
-=======
 		OC_Hook::emit(self::CLASSNAME, 'get_mountpoint', array('path'=>$path));
->>>>>>> d1c0f2a7
 		if(!$path) {
 			$path='/';
 		}
@@ -169,11 +162,7 @@
 			if($mountpoint==$path) {
 				return $mountpoint;
 			}
-<<<<<<< HEAD
-			if(strpos($path,$mountpoint)===0 and strlen($mountpoint)>strlen($foundMountPoint)) {
-=======
 			if(strpos($path, $mountpoint)===0 and strlen($mountpoint)>strlen($foundMountPoint)) {
->>>>>>> d1c0f2a7
 				$foundMountPoint=$mountpoint;
 			}
 		}
@@ -201,8 +190,6 @@
 	* @return OC_Filestorage
 	*/
 	static public function getStorage($path) {
-<<<<<<< HEAD
-=======
 		$user = ltrim(substr($path, 0, strpos($path, '/', 1)), '/');
 		// check mount points if file was shared from a different user
 		if ($user != OC_User::getUser() && !self::mountPointsLoaded($user)) {
@@ -211,7 +198,6 @@
 			self::$loadedUsers[] = $user;
 		}
 
->>>>>>> d1c0f2a7
 		$mountpoint=self::getMountPoint($path);
 		if($mountpoint) {
 			if(!isset(OC_Filesystem::$storages[$mountpoint])) {
@@ -221,31 +207,6 @@
 			return OC_Filesystem::$storages[$mountpoint];
 		}
 	}
-<<<<<<< HEAD
-
-	static public function init($root) {
-		if(self::$defaultInstance) {
-			return false;
-		}
-		self::$defaultInstance=new OC_FilesystemView($root);
-
-		//load custom mount config
-		if(is_file(OC::$SERVERROOT.'/config/mount.php')) {
-			$mountConfig=include(OC::$SERVERROOT.'/config/mount.php');
-			if(isset($mountConfig['global'])) {
-				foreach($mountConfig['global'] as $mountPoint=>$options) {
-					self::mount($options['class'],$options['options'],$mountPoint);
-				}
-			}
-
-			if(isset($mountConfig['group'])) {
-				foreach($mountConfig['group'] as $group=>$mounts) {
-					if(OC_Group::inGroup(OC_User::getUser(),$group)) {
-						foreach($mounts as $mountPoint=>$options) {
-							$mountPoint=self::setUserVars($mountPoint);
-							foreach($options as &$option) {
-								$option=self::setUserVars($option);
-=======
 
 	static private function loadSystemMountPoints($user) {
 		if(is_file(OC::$SERVERROOT.'/config/mount.php')) {
@@ -263,23 +224,12 @@
 							$mountPoint=self::setUserVars($mountPoint, $user);
 							foreach($options as &$option) {
 								$option=self::setUserVars($option, $user);
->>>>>>> d1c0f2a7
 							}
 							self::mount($options['class'], $options['options'], $mountPoint);
 						}
 					}
 				}
 			}
-<<<<<<< HEAD
-
-			if(isset($mountConfig['user'])) {
-				foreach($mountConfig['user'] as $user=>$mounts) {
-					if($user==='all' or strtolower($user)===strtolower(OC_User::getUser())) {
-						foreach($mounts as $mountPoint=>$options) {
-							$mountPoint=self::setUserVars($mountPoint);
-							foreach($options as &$option) {
-								$option=self::setUserVars($option);
-=======
 		
 			if(isset($mountConfig['user'])) {
 				foreach($mountConfig['user'] as $mountUser=>$mounts) {
@@ -288,23 +238,12 @@
 							$mountPoint=self::setUserVars($mountPoint, $user);
 							foreach($options as &$option) {
 								$option=self::setUserVars($option, $user);
->>>>>>> d1c0f2a7
 							}
 							self::mount($options['class'], $options['options'], $mountPoint);
 						}
 					}
 				}
 			}
-<<<<<<< HEAD
-
-			$mtime=filemtime(OC::$SERVERROOT.'/config/mount.php');
-			$previousMTime=OC_Appconfig::getValue('files','mountconfigmtime',0);
-			if($mtime>$previousMTime) {//mount config has changed, filecache needs to be updated
-				OC_FileCache::triggerUpdate();
-				OC_Appconfig::setValue('files','mountconfigmtime',$mtime);
-			}
-		}
-=======
 		
 			$mtime=filemtime(OC::$SERVERROOT.'/config/mount.php');
 			$previousMTime=OC_Appconfig::getValue('files', 'mountconfigmtime', 0);
@@ -326,7 +265,6 @@
 			$user = OC_User::getUser();
 		}
 		self::loadSystemMountPoints($user);
->>>>>>> d1c0f2a7
 
 		self::$loaded=true;
 	}
@@ -336,17 +274,12 @@
 	 * @param string intput
 	 * @return string
 	 */
-<<<<<<< HEAD
-	private static function setUserVars($input) {
-		return str_replace('$user',OC_User::getUser(),$input);
-=======
 	private static function setUserVars($input, $user) {
 		if (isset($user)) {
 			return str_replace('$user', $user, $input);
 		} else {
 			return str_replace('$user', OC_User::getUser(), $input);
 		}
->>>>>>> d1c0f2a7
 	}
 
 	/**
@@ -370,11 +303,7 @@
 	* @param  array  arguments
 	* @return OC_Filestorage
 	*/
-<<<<<<< HEAD
-	static private function createStorage($class,$arguments) {
-=======
 	static private function createStorage($class, $arguments) {
->>>>>>> d1c0f2a7
 		if(class_exists($class)) {
 			try {
 				return new $class($arguments);
@@ -420,16 +349,6 @@
 	* @param OC_Filestorage storage
 	* @param string mountpoint
 	*/
-<<<<<<< HEAD
-	static public function mount($class,$arguments,$mountpoint) {
-		if($mountpoint[0]!='/') {
-			$mountpoint='/'.$mountpoint;
-		}
-		if(substr($mountpoint,-1)!=='/') {
-			$mountpoint=$mountpoint.'/';
-		}
-		self::$mounts[$mountpoint]=array('class'=>$class,'arguments'=>$arguments);
-=======
 	static public function mount($class, $arguments, $mountpoint) {
 		if($mountpoint[0]!='/') {
 			$mountpoint='/'.$mountpoint;
@@ -438,7 +357,6 @@
 			$mountpoint=$mountpoint.'/';
 		}
 		self::$mounts[$mountpoint]=array('class'=>$class, 'arguments'=>$arguments);
->>>>>>> d1c0f2a7
 	}
 
 	/**
@@ -478,12 +396,6 @@
 	 * @return bool
 	 */
 	static public function isValidPath($path) {
-<<<<<<< HEAD
-		if(!$path || $path[0]!=='/') {
-			$path='/'.$path;
-		}
-		if(strstr($path,'/../') || strrchr($path, '/') === '/..' ) {
-=======
 		$path = self::normalizePath($path);
 		if(!$path || $path[0]!=='/') {
 			$path='/'.$path;
@@ -492,7 +404,6 @@
 			return false;
 		}
 		if(self::isFileBlacklisted($path)) {
->>>>>>> d1c0f2a7
 			return false;
 		}
 		return true;
@@ -504,25 +415,12 @@
 	 * @param array $data from hook
 	 */
 	static public function isBlacklisted($data) {
-<<<<<<< HEAD
-		$blacklist = array('.htaccess');
-=======
->>>>>>> d1c0f2a7
 		if (isset($data['path'])) {
 			$path = $data['path'];
 		} else if (isset($data['newpath'])) {
 			$path = $data['newpath'];
 		}
 		if (isset($path)) {
-<<<<<<< HEAD
-			$filename = strtolower(basename($path));
-			if (in_array($filename, $blacklist)) {
-				$data['run'] = false;
-			}
-		}
-	}
-
-=======
 			$data['run'] = !self::isFileBlacklisted($path);
 		}
 	}
@@ -533,7 +431,6 @@
 		return in_array($filename, $blacklist);
 	}
 
->>>>>>> d1c0f2a7
 	/**
 	 * following functions are equivilent to their php buildin equivilents for arguments/return values.
 	 */
@@ -609,27 +506,12 @@
 	static public function file_get_contents($path) {
 		return self::$defaultInstance->file_get_contents($path);
 	}
-<<<<<<< HEAD
-	static public function file_put_contents($path,$data) {
-		return self::$defaultInstance->file_put_contents($path,$data);
-=======
 	static public function file_put_contents($path, $data) {
 		return self::$defaultInstance->file_put_contents($path, $data);
->>>>>>> d1c0f2a7
 	}
 	static public function unlink($path) {
 		return self::$defaultInstance->unlink($path);
 	}
-<<<<<<< HEAD
-	static public function rename($path1,$path2) {
-		return self::$defaultInstance->rename($path1,$path2);
-	}
-	static public function copy($path1,$path2) {
-		return self::$defaultInstance->copy($path1,$path2);
-	}
-	static public function fopen($path,$mode) {
-		return self::$defaultInstance->fopen($path,$mode);
-=======
 	static public function rename($path1, $path2) {
 		return self::$defaultInstance->rename($path1, $path2);
 	}
@@ -638,30 +520,19 @@
 	}
 	static public function fopen($path, $mode) {
 		return self::$defaultInstance->fopen($path, $mode);
->>>>>>> d1c0f2a7
 	}
 	static public function toTmpFile($path) {
 		return self::$defaultInstance->toTmpFile($path);
 	}
-<<<<<<< HEAD
-	static public function fromTmpFile($tmpFile,$path) {
-		return self::$defaultInstance->fromTmpFile($tmpFile,$path);
-=======
 	static public function fromTmpFile($tmpFile, $path) {
 		return self::$defaultInstance->fromTmpFile($tmpFile, $path);
->>>>>>> d1c0f2a7
 	}
 
 	static public function getMimeType($path) {
 		return self::$defaultInstance->getMimeType($path);
 	}
-<<<<<<< HEAD
-	static public function hash($type,$path, $raw = false) {
-		return self::$defaultInstance->hash($type,$path, $raw);
-=======
 	static public function hash($type, $path, $raw = false) {
 		return self::$defaultInstance->hash($type, $path, $raw);
->>>>>>> d1c0f2a7
 	}
 
 	static public function free_space($path='/') {
@@ -677,13 +548,8 @@
 	 * @param int $time
 	 * @return bool
 	 */
-<<<<<<< HEAD
-	static public function hasUpdated($path,$time) {
-		return self::$defaultInstance->hasUpdated($path,$time);
-=======
 	static public function hasUpdated($path, $time) {
 		return self::$defaultInstance->hasUpdated($path, $time);
->>>>>>> d1c0f2a7
 	}
 
 	static public function removeETagHook($params, $root = false) {
@@ -709,40 +575,23 @@
 	 * @param bool $stripTrailingSlash
 	 * @return string
 	 */
-<<<<<<< HEAD
-	public static function normalizePath($path,$stripTrailingSlash=true) {
-=======
 	public static function normalizePath($path, $stripTrailingSlash=true) {
->>>>>>> d1c0f2a7
 		if($path=='') {
 			return '/';
 		}
 		//no windows style slashes
-<<<<<<< HEAD
-		$path=str_replace('\\','/',$path);
-=======
 		$path=str_replace('\\', '/', $path);
->>>>>>> d1c0f2a7
 		//add leading slash
 		if($path[0]!=='/') {
 			$path='/'.$path;
 		}
 		//remove trainling slash
-<<<<<<< HEAD
-		if($stripTrailingSlash and strlen($path)>1 and substr($path,-1,1)==='/') {
-			$path=substr($path,0,-1);
-		}
-		//remove duplicate slashes
-		while(strpos($path,'//')!==false) {
-			$path=str_replace('//','/',$path);
-=======
 		if($stripTrailingSlash and strlen($path)>1 and substr($path, -1, 1)==='/') {
 			$path=substr($path, 0, -1);
 		}
 		//remove duplicate slashes
 		while(strpos($path, '//')!==false) {
 			$path=str_replace('//', '/', $path);
->>>>>>> d1c0f2a7
 		}
 		//normalize unicode if possible
 		if(class_exists('Normalizer')) {
@@ -751,15 +600,9 @@
 		return $path;
 	}
 }
-<<<<<<< HEAD
-OC_Hook::connect('OC_Filesystem','post_write', 'OC_Filesystem','removeETagHook');
-OC_Hook::connect('OC_Filesystem','post_delete','OC_Filesystem','removeETagHook');
-OC_Hook::connect('OC_Filesystem','post_rename','OC_Filesystem','removeETagHook');
-=======
 OC_Hook::connect('OC_Filesystem', 'post_write',  'OC_Filesystem', 'removeETagHook');
 OC_Hook::connect('OC_Filesystem', 'post_delete', 'OC_Filesystem', 'removeETagHook');
 OC_Hook::connect('OC_Filesystem', 'post_rename', 'OC_Filesystem', 'removeETagHook');
->>>>>>> d1c0f2a7
 
 OC_Util::setupFS();
 require_once 'filecache.php';