<?php
/**
 * ownCloud
 *
 * @author Frank Karlitschek
 * @copyright 2012 Frank Karlitschek frank@owncloud.org
 *
 * This library is free software; you can redistribute it and/or
 * modify it under the terms of the GNU AFFERO GENERAL PUBLIC LICENSE
 * License as published by the Free Software Foundation; either
 * version 3 of the License, or any later version.
 *
 * This library is distributed in the hope that it will be useful,
 * but WITHOUT ANY WARRANTY; without even the implied warranty of
 * MERCHANTABILITY or FITNESS FOR A PARTICULAR PURPOSE.  See the
 * GNU AFFERO GENERAL PUBLIC LICENSE for more details.
 *
 * You should have received a copy of the GNU Affero General Public
 * License along with this library.  If not, see <http://www.gnu.org/licenses/>.
 *
 */

define('MDB2_SCHEMA_DUMP_STRUCTURE', '1');
/**
 * This class manages the access to the database. It basically is a wrapper for
 * Doctrine with some adaptions.
 */
class OC_DB {
	const BACKEND_DOCTRINE=2;

	/**
	 * @var \Doctrine\DBAL\Connection
	 */
	static private $connection; //the prefered connection to use, only Doctrine
	static private $backend=null;
	/**
	 * @var Doctrine
	 */
	static private $DOCTRINE=null;

	static private $inTransaction=false;
	static private $prefix=null;
	static private $type=null;

	/**
	 * check which backend we should use
	 * @return int BACKEND_DOCTRINE
	 */
	private static function getDBBackend() {
		return self::BACKEND_DOCTRINE;
	}

	/**
	 * @brief connects to the database
	 * @param int $backend
	 * @return bool true if connection can be established or false on error
	 *
	 * Connects to the database as specified in config.php
	 */
	public static function connect($backend=null) {
		if(self::$connection) {
			return true;
		}
		if(is_null($backend)) {
			$backend=self::getDBBackend();
		}
		if($backend==self::BACKEND_DOCTRINE) {
			$success = self::connectDoctrine();
			self::$connection=self::$DOCTRINE;
			self::$backend=self::BACKEND_DOCTRINE;
		}
		return $success;
	}

	/**
	 * connect to the database using doctrine
	 *
	 * @return bool
	 */
	public static function connectDoctrine() {
		if(self::$connection) {
			if(self::$backend!=self::BACKEND_DOCTRINE) {
				self::disconnect();
			}else{
				return true;
			}
		}
		// The global data we need
		$name = OC_Config::getValue( "dbname", "owncloud" );
		$host = OC_Config::getValue( "dbhost", "" );
		$user = OC_Config::getValue( "dbuser", "" );
		$pass = OC_Config::getValue( "dbpassword", "" );
		$type = OC_Config::getValue( "dbtype", "sqlite" );
		if(strpos($host, ':')) {
			list($host, $port)=explode(':', $host, 2);
		}else{
			$port=false;
		}
<<<<<<< HEAD
=======
		$opts = array();
		$datadir=OC_Config::getValue( "datadirectory", OC::$SERVERROOT.'/data' );

		// do nothing if the connection already has been established
		if(!self::$PDO) {
			// Add the dsn according to the database type
			switch($type) {
				case 'sqlite':
					$dsn='sqlite2:'.$datadir.'/'.$name.'.db';
					break;
				case 'sqlite3':
					$dsn='sqlite:'.$datadir.'/'.$name.'.db';
					break;
				case 'mysql':
					if($port) {
						$dsn='mysql:dbname='.$name.';host='.$host.';port='.$port;
					}else{
						$dsn='mysql:dbname='.$name.';host='.$host;
					}
					$opts[PDO::MYSQL_ATTR_INIT_COMMAND] = "SET NAMES 'UTF8'";
					break;
				case 'pgsql':
					if($port) {
						$dsn='pgsql:dbname='.$name.';host='.$host.';port='.$port;
					}else{
						$dsn='pgsql:dbname='.$name.';host='.$host;
					}
					/**
					* Ugly fix for pg connections pbm when password use spaces
					*/
					$e_user = addslashes($user);
					$e_password = addslashes($pass);
					$pass = $user = null;
					$dsn .= ";user='$e_user';password='$e_password'";
					/** END OF FIX***/
					break;
				case 'oci': // Oracle with PDO is unsupported
					if ($port) {
							$dsn = 'oci:dbname=//' . $host . ':' . $port . '/' . $name;
					} else {
							$dsn = 'oci:dbname=//' . $host . '/' . $name;
					}
					break;
				default:
					return false;
			}
			try{
				self::$PDO=new PDO($dsn, $user, $pass, $opts);
			}catch(PDOException $e) {
				OC_Template::printErrorPage( 'can not connect to database, using '.$type.'. ('.$e->getMessage().')' );
			}
			// We always, really always want associative arrays
			self::$PDO->setAttribute(PDO::ATTR_DEFAULT_FETCH_MODE, PDO::FETCH_ASSOC);
			self::$PDO->setAttribute(PDO::ATTR_ERRMODE, PDO::ERRMODE_EXCEPTION);
		}
		return true;
	}

	/**
	 * connect to the database using mdb2
	 */
	public static function connectMDB2() {
		if(self::$connection) {
			if(self::$backend==self::BACKEND_PDO) {
				self::disconnect();
			}else{
				return true;
			}
		}
		// The global data we need
		$name = OC_Config::getValue( "dbname", "owncloud" );
		$host = OC_Config::getValue( "dbhost", "" );
		$user = OC_Config::getValue( "dbuser", "" );
		$pass = OC_Config::getValue( "dbpassword", "" );
		$type = OC_Config::getValue( "dbtype", "sqlite" );
		$SERVERROOT=OC::$SERVERROOT;
		$datadir=OC_Config::getValue( "datadirectory", "$SERVERROOT/data" );
>>>>>>> c487d9fc

		// do nothing if the connection already has been established
		if(!self::$DOCTRINE) {
			$config = new \Doctrine\DBAL\Configuration();
			switch($type) {
				case 'sqlite':
				case 'sqlite3':
					$datadir=OC_Config::getValue( "datadirectory", OC::$SERVERROOT.'/data' );
					$connectionParams = array(
							'user' => $user,
							'password' => $pass,
							'path' => $datadir.'/'.$name.'.db',
							'driver' => 'pdo_sqlite',
					);
					break;
				case 'mysql':
					$connectionParams = array(
							'user' => $user,
							'password' => $pass,
							'host' => $host,
							'port' => $port,
							'dbname' => $name,
							'charset' => 'UTF8',
							'driver' => 'pdo_mysql',
					);
					break;
				case 'pgsql':
					$connectionParams = array(
							'user' => $user,
							'password' => $pass,
							'host' => $host,
							'port' => $port,
							'dbname' => $name,
							'driver' => 'pdo_mysql',
					);
					break;
				case 'oci':
					$connectionParams = array(
							'user' => $user,
							'password' => $pass,
							'host' => $host,
							'port' => $port,
							'dbname' => $name,
							'charset' => 'AL32UTF8',
							'driver' => 'oci8',
					);
					break;
				default:
					return false;
			}
<<<<<<< HEAD
			self::$DOCTRINE = \Doctrine\DBAL\DriverManager::getConnection($connectionParams, $config);
=======

			// Try to establish connection
			self::$MDB2 = MDB2::factory( $dsn, $options );

			// Die if we could not connect
			if( PEAR::isError( self::$MDB2 )) {
				OC_Log::write('core', self::$MDB2->getUserInfo(), OC_Log::FATAL);
				OC_Log::write('core', self::$MDB2->getMessage(), OC_Log::FATAL);
				OC_Template::printErrorPage( 'can not connect to database, using '.$type.'. ('.self::$MDB2->getUserInfo().')' );
			}

			// We always, really always want associative arrays
			self::$MDB2->setFetchMode(MDB2_FETCHMODE_ASSOC);
>>>>>>> c487d9fc
		}
		return true;
	}

	/**
	 * @brief Prepare a SQL query
	 * @param string $query Query string
	 * @param int $limit
	 * @param int $offset
	 * @return \Doctrine\DBAL\Statement prepared SQL query
	 *
	 * SQL query via Doctrine prepare(), needs to be execute()'d!
	 */
	static public function prepare( $query , $limit=null, $offset=null ) {

		if (!is_null($limit) && $limit != -1) {
			//PDO does not handle limit and offset.
			//FIXME: check limit notation for other dbs
			//the following sql thus might needs to take into account db ways of representing it
			//(oracle has no LIMIT / OFFSET)
			$limit = (int)$limit;
			$limitsql = ' LIMIT ' . $limit;
			if (!is_null($offset)) {
				$offset = (int)$offset;
				$limitsql .= ' OFFSET ' . $offset;
			}
			//insert limitsql
			if (substr($query, -1) == ';') { //if query ends with ;
				$query = substr($query, 0, -1) . $limitsql . ';';
			} else {
				$query.=$limitsql;
			}
		}

		// Optimize the query
		$query = self::processQuery( $query );

		self::connect();
		// return the result
<<<<<<< HEAD
		if (self::$backend == self::BACKEND_DOCTRINE) {
=======
		if(self::$backend==self::BACKEND_MDB2) {
			$result = self::$connection->prepare( $query );

			// Die if we have an error (error means: bad query, not 0 results!)
			if( PEAR::isError($result)) {
				$entry = 'DB Error: "'.$result->getMessage().'"<br />';
				$entry .= 'Offending command was: '.htmlentities($query).'<br />';
				OC_Log::write('core', $entry, OC_Log::FATAL);
				error_log('DB error: '.$entry);
				OC_Template::printErrorPage( $entry );
			}
		}else{
>>>>>>> c487d9fc
			try{
				$result=self::$connection->prepare($query);
			}catch(PDOException $e) {
				$entry = 'DB Error: "'.$e->getMessage().'"<br />';
				$entry .= 'Offending command was: '.htmlentities($query).'<br />';
				OC_Log::write('core', $entry, OC_Log::FATAL);
				error_log('DB error: '.$entry);
				OC_Template::printErrorPage( $entry );
			}
			$result=new DoctrineStatementWrapper($result);
		}
		return $result;
	}

	/**
	 * @brief gets last value of autoincrement
	 * @param string $table The optional table name (will replace *PREFIX*) and add sequence suffix
	 * @return int id
	 *
	 * \Doctrine\DBAL\Connection lastInsertId
	 *
	 * Call this method right after the insert command or other functions may
	 * cause trouble!
	 */
	public static function insertid($table=null) {
		self::connect();
		$type = OC_Config::getValue( "dbtype", "sqlite" );
		if( $type == 'pgsql' ) {
			$query = self::prepare('SELECT lastval() AS id');
			$row = $query->execute()->fetchRow();
			return $row['id'];
		}else{
			if($table !== null) {
				$prefix = OC_Config::getValue( "dbtableprefix", "oc_" );
				$suffix = OC_Config::getValue( "dbsequencesuffix", "_id_seq" );
				$table = str_replace( '*PREFIX*', $prefix, $table ).$suffix;
			}
			return self::$connection->lastInsertId($table);
		}
	}

	/**
	 * @brief Disconnect
	 * @return bool
	 *
	 * This is good bye, good bye, yeah!
	 */
	public static function disconnect() {
		// Cut connection if required
		if(self::$connection) {
			self::$connection=false;
			self::$DOCTRINE=false;
		}

		return true;
	}

	/**
	 * @brief saves database scheme to xml file
	 * @param string $file name of file
	 * @param int $mode
	 * @return bool
	 *
	 * TODO: write more documentation
	 */
	public static function getDbStructure( $file, $mode=MDB2_SCHEMA_DUMP_STRUCTURE) {
		self::connectDoctrine();
		return OC_DB_Schema::getDbStructure(self::$connection, $file);
	}

	/**
	 * @brief Creates tables from XML file
	 * @param string $file file to read structure from
	 * @return bool
	 *
	 * TODO: write more documentation
	 */
	public static function createDbFromStructure( $file ) {
		self::connectDoctrine();
		return OC_DB_Schema::createDbFromStructure(self::$connection, $file);
		/* FIXME: use CURRENT_TIMESTAMP for all databases. mysql supports it as a default for DATETIME since 5.6.5 [1]
		 * as a fallback we could use <default>0000-01-01 00:00:00</default> everywhere
		 * [1] http://bugs.mysql.com/bug.php?id=27645
		 * http://dev.mysql.com/doc/refman/5.0/en/timestamp-initialization.html
		 * http://www.postgresql.org/docs/8.1/static/functions-datetime.html
		 * http://www.sqlite.org/lang_createtable.html
		 * http://docs.oracle.com/cd/B19306_01/server.102/b14200/functions037.htm
		 */
		 if( $CONFIG_DBTYPE == 'pgsql' ) { //mysql support it too but sqlite doesn't
				 $content = str_replace( '<default>0000-00-00 00:00:00</default>', '<default>CURRENT_TIMESTAMP</default>', $content );
		 }
<<<<<<< HEAD
=======

		file_put_contents( $file2, $content );

		// Try to create tables
		$definition = self::$schema->parseDatabaseDefinitionFile( $file2 );

		//clean up memory
		unlink( $file2 );

		// Die in case something went wrong
		if( $definition instanceof MDB2_Schema_Error ) {
			OC_Template::printErrorPage( $definition->getMessage().': '.$definition->getUserInfo() );
		}
		if(OC_Config::getValue('dbtype', 'sqlite')==='oci') {
			unset($definition['charset']); //or MDB2 tries SHUTDOWN IMMEDIATE
			$oldname = $definition['name'];
			$definition['name']=OC_Config::getValue( "dbuser", $oldname );
		}

		$ret=self::$schema->createDatabase( $definition );

		// Die in case something went wrong
		if( $ret instanceof MDB2_Error ) {
			OC_Template::printErrorPage( self::$MDB2->getDebugOutput().' '.$ret->getMessage() . ': ' . $ret->getUserInfo() );
		}

		return true;
>>>>>>> c487d9fc
	}

	/**
	 * @brief update the database scheme
	 * @param string $file file to read structure from
	 * @return bool
	 */
	public static function updateDbFromStructure($file) {
<<<<<<< HEAD
		self::connectDoctrine();
		try {
			$result = OC_DB_Schema::updateDbFromStructure(self::$connection, $file);
		} catch (Exception $e) {
			OC_Log::write('core', 'Failed to update database structure ('.$e.')', OC_Log::FATAL);
=======
		$CONFIG_DBTABLEPREFIX = OC_Config::getValue( "dbtableprefix", "oc_" );
		$CONFIG_DBTYPE = OC_Config::getValue( "dbtype", "sqlite" );

		self::connectScheme();

		// read file
		$content = file_get_contents( $file );

		$previousSchema = self::$schema->getDefinitionFromDatabase();
		if (PEAR::isError($previousSchema)) {
			$error = $previousSchema->getMessage();
			$detail = $previousSchema->getDebugInfo();
			OC_Log::write('core', 'Failed to get existing database structure for upgrading ('.$error.', '.$detail.')', OC_Log::FATAL);
>>>>>>> c487d9fc
			return false;
		}
		return $result;
		/* FIXME: use CURRENT_TIMESTAMP for all databases. mysql supports it as a default for DATETIME since 5.6.5 [1]
		 * as a fallback we could use <default>0000-01-01 00:00:00</default> everywhere
		 * [1] http://bugs.mysql.com/bug.php?id=27645
		 * http://dev.mysql.com/doc/refman/5.0/en/timestamp-initialization.html
		 * http://www.postgresql.org/docs/8.1/static/functions-datetime.html
		 * http://www.sqlite.org/lang_createtable.html
		 * http://docs.oracle.com/cd/B19306_01/server.102/b14200/functions037.htm
		 */
		if( $CONFIG_DBTYPE == 'pgsql' ) { //mysql support it too but sqlite doesn't
			$content = str_replace( '<default>0000-00-00 00:00:00</default>', '<default>CURRENT_TIMESTAMP</default>', $content );
		}
	}

	/**
	 * @brief Insert a row if a matching row doesn't exists.
	 * @param string $table. The table to insert into in the form '*PREFIX*tableName'
	 * @param array $input. An array of fieldname/value pairs
	 * @returns The return value from PDOStatementWrapper->execute()
	 */
	public static function insertIfNotExist($table, $input) {
		self::connect();
		$prefix = OC_Config::getValue( "dbtableprefix", "oc_" );
		$table = str_replace( '*PREFIX*', $prefix, $table );

		if(is_null(self::$type)) {
			self::$type=OC_Config::getValue( "dbtype", "sqlite" );
		}
		$type = self::$type;

		$query = '';
		// differences in escaping of table names ('`' for mysql) and getting the current timestamp
		if( $type == 'sqlite' || $type == 'sqlite3' ) {
			// NOTE: For SQLite we have to use this clumsy approach
			// otherwise all fieldnames used must have a unique key.
			$query = 'SELECT * FROM "' . $table . '" WHERE ';
			foreach($input as $key => $value) {
				$query .= $key . " = '" . $value . '\' AND ';
			}
			$query = substr($query, 0, strlen($query) - 5);
			try {
				$stmt = self::prepare($query);
				$result = $stmt->execute();
			} catch(PDOException $e) {
				$entry = 'DB Error: "'.$e->getMessage() . '"<br />';
				$entry .= 'Offending command was: ' . $query . '<br />';
				OC_Log::write('core', $entry, OC_Log::FATAL);
				error_log('DB error: '.$entry);
				OC_Template::printErrorPage( $entry );
			}
			
			if($result->numRows() == 0) {
				$query = 'INSERT INTO "' . $table . '" ("'
					. implode('","', array_keys($input)) . '") VALUES("'
					. implode('","', array_values($input)) . '")';
			} else {
				return true;
			}
		} elseif( $type == 'pgsql' || $type == 'oci' || $type == 'mysql') {
			$query = 'INSERT INTO `' .$table . '` ('
				. implode(',', array_keys($input)) . ') SELECT \''
				. implode('\',\'', array_values($input)) . '\' FROM ' . $table . ' WHERE ';

			foreach($input as $key => $value) {
				$query .= $key . " = '" . $value . '\' AND ';
			}
			$query = substr($query, 0, strlen($query) - 5);
			$query .= ' HAVING COUNT(*) = 0';
		}

		// TODO: oci should be use " (quote) instead of ` (backtick).
		//OC_Log::write('core', __METHOD__ . ', type: ' . $type . ', query: ' . $query, OC_Log::DEBUG);

		try {
			$result = self::prepare($query);
		} catch(PDOException $e) {
			$entry = 'DB Error: "'.$e->getMessage() . '"<br />';
			$entry .= 'Offending command was: ' . $query.'<br />';
			OC_Log::write('core', $entry, OC_Log::FATAL);
			error_log('DB error: ' . $entry);
			OC_Template::printErrorPage( $entry );
		}

		return $result->execute();
	}
	
	/**
	 * @brief does minor changes to query
	 * @param string $query Query string
	 * @return string corrected query string
	 *
	 * This function replaces *PREFIX* with the value of $CONFIG_DBTABLEPREFIX
	 * and replaces the ` with ' or " according to the database driver.
	 */
	private static function processQuery( $query ) {
		self::connect();
		// We need Database type and table prefix
		if(is_null(self::$type)) {
			self::$type=OC_Config::getValue( "dbtype", "sqlite" );
		}
		$type = self::$type;
		if(is_null(self::$prefix)) {
			self::$prefix=OC_Config::getValue( "dbtableprefix", "oc_" );
		}
		$prefix = self::$prefix;

		// differences in escaping of table names ('`' for mysql) and getting the current timestamp
		if( $type == 'sqlite' || $type == 'sqlite3' ) {
			$query = str_replace( '`', '"', $query );
			$query = str_ireplace( 'NOW()', 'datetime(\'now\')', $query );
			$query = str_ireplace( 'UNIX_TIMESTAMP()', 'strftime(\'%s\',\'now\')', $query );
		}elseif( $type == 'pgsql' ) {
			$query = str_replace( '`', '"', $query );
			$query = str_ireplace( 'UNIX_TIMESTAMP()', 'cast(extract(epoch from current_timestamp) as integer)', $query );
		}elseif( $type == 'oci'  ) {
			$query = str_replace( '`', '"', $query );
			$query = str_ireplace( 'NOW()', 'CURRENT_TIMESTAMP', $query );
		}

		// replace table name prefix
		$query = str_replace( '*PREFIX*', $prefix, $query );

		return $query;
	}

	/**
	 * @brief drop a table
	 * @param string $tableName the table to drop
	 */
	public static function dropTable($tableName) {
		self::connectDoctrine();
		OC_DB_Schema::dropTable(self::$connection, $tableName);
	}

	/**
	 * remove all tables defined in a database structure xml file
	 * @param string $file the xml file describing the tables
	 */
	public static function removeDBStructure($file) {
		self::connectDoctrine();
		OC_DB_Schema::removeDBStructure(self::$connection, $file);
	}

	/**
	 * @brief replaces the owncloud tables with a new set
	 * @param $file string path to the MDB2 xml db export file
	 */
	public static function replaceDB( $file ) {
		self::connectDoctrine();
		OC_DB_Schema::replaceDB(self::$connection, $file);
	}

	/**
	 * Start a transaction
	 * @return bool
	 */
	public static function beginTransaction() {
		self::connect();
		self::$connection->beginTransaction();
		self::$inTransaction=true;
		return true;
	}

	/**
	 * Commit the database changes done during a transaction that is in progress
	 * @return bool
	 */
	public static function commit() {
		self::connect();
		if(!self::$inTransaction) {
			return false;
		}
		self::$connection->commit();
		self::$inTransaction=false;
		return true;
	}

	/**
	 * check if a result is an error, works with Doctrine
	 * @param mixed $result
	 * @return bool
	 */
	public static function isError($result) {
		if(!$result) {
			return true;
		}else{
			return false;
		}
	}

	/**
	 * returns the error code and message as a string for logging
	 * works with DoctrineException
	 * @param mixed $error
	 * @return string
	 */
	public static function getErrorMessage($error) {
		if (self::$backend==self::BACKEND_DOCTRINE and self::$DOCTRINE) {
			$msg = self::$DOCTRINE->errorCode() . ': ';
			$errorInfo = self::$DOCTRINE->errorInfo();
			if (is_array($errorInfo)) {
				$msg .= 'SQLSTATE = '.$errorInfo[0] . ', ';
				$msg .= 'Driver Code = '.$errorInfo[1] . ', ';
				$msg .= 'Driver Message = '.$errorInfo[2];
			}else{
				$msg = '';
			}
		}else{
			$msg = '';
		}
		return $msg;
	}
}

/**
 * small wrapper around \Doctrine\DBAL\Driver\Statement to make it behave, more like an MDB2 Statement
 */
class DoctrineStatementWrapper {
	/**
	 * @var \Doctrine\DBAL\Driver\Statement
	 */
	private $statement=null;
	private $lastArguments=array();

	public function __construct($statement) {
		$this->statement=$statement;
	}

	/**
	 * pass all other function directly to the \Doctrine\DBAL\Driver\Statement
	 */
	public function __call($name,$arguments) {
		return call_user_func_array(array($this->statement,$name), $arguments);
	}

	/**
	 * provide numRows
	 */
	public function numRows() {
		return $this->statement->rowCount();
	}

	/**
	 * make execute return the result instead of a bool
	 */
	public function execute($input=array()) {
		$this->lastArguments=$input;
		if(count($input)>0) {
			$result=$this->statement->execute($input);
		}else{
			$result=$this->statement->execute();
		}
		if($result) {
			return $this;
		}else{
			return false;
		}
	}

	/**
	 * provide an alias for fetch
	 */
	public function fetchRow() {
		return $this->statement->fetch();
	}

	/**
<<<<<<< HEAD
=======
	 * pass all other function directly to the PDOStatement
	 */
	public function __call($name, $arguments) {
		return call_user_func_array(array($this->statement, $name), $arguments);
	}

	/**
>>>>>>> c487d9fc
	 * Provide a simple fetchOne.
	 * fetch single column from the next row
	 * @param int $colnum the column number to fetch
	 */
	public function fetchOne($colnum = 0) {
		return $this->statement->fetchColumn($colnum);
	}
}<|MERGE_RESOLUTION|>--- conflicted
+++ resolved
@@ -93,89 +93,9 @@
 		$type = OC_Config::getValue( "dbtype", "sqlite" );
 		if(strpos($host, ':')) {
 			list($host, $port)=explode(':', $host, 2);
-		}else{
+		} else {
 			$port=false;
 		}
-<<<<<<< HEAD
-=======
-		$opts = array();
-		$datadir=OC_Config::getValue( "datadirectory", OC::$SERVERROOT.'/data' );
-
-		// do nothing if the connection already has been established
-		if(!self::$PDO) {
-			// Add the dsn according to the database type
-			switch($type) {
-				case 'sqlite':
-					$dsn='sqlite2:'.$datadir.'/'.$name.'.db';
-					break;
-				case 'sqlite3':
-					$dsn='sqlite:'.$datadir.'/'.$name.'.db';
-					break;
-				case 'mysql':
-					if($port) {
-						$dsn='mysql:dbname='.$name.';host='.$host.';port='.$port;
-					}else{
-						$dsn='mysql:dbname='.$name.';host='.$host;
-					}
-					$opts[PDO::MYSQL_ATTR_INIT_COMMAND] = "SET NAMES 'UTF8'";
-					break;
-				case 'pgsql':
-					if($port) {
-						$dsn='pgsql:dbname='.$name.';host='.$host.';port='.$port;
-					}else{
-						$dsn='pgsql:dbname='.$name.';host='.$host;
-					}
-					/**
-					* Ugly fix for pg connections pbm when password use spaces
-					*/
-					$e_user = addslashes($user);
-					$e_password = addslashes($pass);
-					$pass = $user = null;
-					$dsn .= ";user='$e_user';password='$e_password'";
-					/** END OF FIX***/
-					break;
-				case 'oci': // Oracle with PDO is unsupported
-					if ($port) {
-							$dsn = 'oci:dbname=//' . $host . ':' . $port . '/' . $name;
-					} else {
-							$dsn = 'oci:dbname=//' . $host . '/' . $name;
-					}
-					break;
-				default:
-					return false;
-			}
-			try{
-				self::$PDO=new PDO($dsn, $user, $pass, $opts);
-			}catch(PDOException $e) {
-				OC_Template::printErrorPage( 'can not connect to database, using '.$type.'. ('.$e->getMessage().')' );
-			}
-			// We always, really always want associative arrays
-			self::$PDO->setAttribute(PDO::ATTR_DEFAULT_FETCH_MODE, PDO::FETCH_ASSOC);
-			self::$PDO->setAttribute(PDO::ATTR_ERRMODE, PDO::ERRMODE_EXCEPTION);
-		}
-		return true;
-	}
-
-	/**
-	 * connect to the database using mdb2
-	 */
-	public static function connectMDB2() {
-		if(self::$connection) {
-			if(self::$backend==self::BACKEND_PDO) {
-				self::disconnect();
-			}else{
-				return true;
-			}
-		}
-		// The global data we need
-		$name = OC_Config::getValue( "dbname", "owncloud" );
-		$host = OC_Config::getValue( "dbhost", "" );
-		$user = OC_Config::getValue( "dbuser", "" );
-		$pass = OC_Config::getValue( "dbpassword", "" );
-		$type = OC_Config::getValue( "dbtype", "sqlite" );
-		$SERVERROOT=OC::$SERVERROOT;
-		$datadir=OC_Config::getValue( "datadirectory", "$SERVERROOT/data" );
->>>>>>> c487d9fc
 
 		// do nothing if the connection already has been established
 		if(!self::$DOCTRINE) {
@@ -226,23 +146,7 @@
 				default:
 					return false;
 			}
-<<<<<<< HEAD
 			self::$DOCTRINE = \Doctrine\DBAL\DriverManager::getConnection($connectionParams, $config);
-=======
-
-			// Try to establish connection
-			self::$MDB2 = MDB2::factory( $dsn, $options );
-
-			// Die if we could not connect
-			if( PEAR::isError( self::$MDB2 )) {
-				OC_Log::write('core', self::$MDB2->getUserInfo(), OC_Log::FATAL);
-				OC_Log::write('core', self::$MDB2->getMessage(), OC_Log::FATAL);
-				OC_Template::printErrorPage( 'can not connect to database, using '.$type.'. ('.self::$MDB2->getUserInfo().')' );
-			}
-
-			// We always, really always want associative arrays
-			self::$MDB2->setFetchMode(MDB2_FETCHMODE_ASSOC);
->>>>>>> c487d9fc
 		}
 		return true;
 	}
@@ -282,22 +186,7 @@
 
 		self::connect();
 		// return the result
-<<<<<<< HEAD
 		if (self::$backend == self::BACKEND_DOCTRINE) {
-=======
-		if(self::$backend==self::BACKEND_MDB2) {
-			$result = self::$connection->prepare( $query );
-
-			// Die if we have an error (error means: bad query, not 0 results!)
-			if( PEAR::isError($result)) {
-				$entry = 'DB Error: "'.$result->getMessage().'"<br />';
-				$entry .= 'Offending command was: '.htmlentities($query).'<br />';
-				OC_Log::write('core', $entry, OC_Log::FATAL);
-				error_log('DB error: '.$entry);
-				OC_Template::printErrorPage( $entry );
-			}
-		}else{
->>>>>>> c487d9fc
 			try{
 				$result=self::$connection->prepare($query);
 			}catch(PDOException $e) {
@@ -329,7 +218,7 @@
 			$query = self::prepare('SELECT lastval() AS id');
 			$row = $query->execute()->fetchRow();
 			return $row['id'];
-		}else{
+		} else {
 			if($table !== null) {
 				$prefix = OC_Config::getValue( "dbtableprefix", "oc_" );
 				$suffix = OC_Config::getValue( "dbsequencesuffix", "_id_seq" );
@@ -389,36 +278,6 @@
 		 if( $CONFIG_DBTYPE == 'pgsql' ) { //mysql support it too but sqlite doesn't
 				 $content = str_replace( '<default>0000-00-00 00:00:00</default>', '<default>CURRENT_TIMESTAMP</default>', $content );
 		 }
-<<<<<<< HEAD
-=======
-
-		file_put_contents( $file2, $content );
-
-		// Try to create tables
-		$definition = self::$schema->parseDatabaseDefinitionFile( $file2 );
-
-		//clean up memory
-		unlink( $file2 );
-
-		// Die in case something went wrong
-		if( $definition instanceof MDB2_Schema_Error ) {
-			OC_Template::printErrorPage( $definition->getMessage().': '.$definition->getUserInfo() );
-		}
-		if(OC_Config::getValue('dbtype', 'sqlite')==='oci') {
-			unset($definition['charset']); //or MDB2 tries SHUTDOWN IMMEDIATE
-			$oldname = $definition['name'];
-			$definition['name']=OC_Config::getValue( "dbuser", $oldname );
-		}
-
-		$ret=self::$schema->createDatabase( $definition );
-
-		// Die in case something went wrong
-		if( $ret instanceof MDB2_Error ) {
-			OC_Template::printErrorPage( self::$MDB2->getDebugOutput().' '.$ret->getMessage() . ': ' . $ret->getUserInfo() );
-		}
-
-		return true;
->>>>>>> c487d9fc
 	}
 
 	/**
@@ -427,27 +286,11 @@
 	 * @return bool
 	 */
 	public static function updateDbFromStructure($file) {
-<<<<<<< HEAD
 		self::connectDoctrine();
 		try {
 			$result = OC_DB_Schema::updateDbFromStructure(self::$connection, $file);
 		} catch (Exception $e) {
 			OC_Log::write('core', 'Failed to update database structure ('.$e.')', OC_Log::FATAL);
-=======
-		$CONFIG_DBTABLEPREFIX = OC_Config::getValue( "dbtableprefix", "oc_" );
-		$CONFIG_DBTYPE = OC_Config::getValue( "dbtype", "sqlite" );
-
-		self::connectScheme();
-
-		// read file
-		$content = file_get_contents( $file );
-
-		$previousSchema = self::$schema->getDefinitionFromDatabase();
-		if (PEAR::isError($previousSchema)) {
-			$error = $previousSchema->getMessage();
-			$detail = $previousSchema->getDebugInfo();
-			OC_Log::write('core', 'Failed to get existing database structure for upgrading ('.$error.', '.$detail.')', OC_Log::FATAL);
->>>>>>> c487d9fc
 			return false;
 		}
 		return $result;
@@ -717,16 +560,6 @@
 	}
 
 	/**
-<<<<<<< HEAD
-=======
-	 * pass all other function directly to the PDOStatement
-	 */
-	public function __call($name, $arguments) {
-		return call_user_func_array(array($this->statement, $name), $arguments);
-	}
-
-	/**
->>>>>>> c487d9fc
 	 * Provide a simple fetchOne.
 	 * fetch single column from the next row
 	 * @param int $colnum the column number to fetch
