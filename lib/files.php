<?php

/**
* ownCloud
*
* @author Frank Karlitschek
* @copyright 2012 Frank Karlitschek frank@owncloud.org
*
* This library is free software; you can redistribute it and/or
* modify it under the terms of the GNU AFFERO GENERAL PUBLIC LICENSE
* License as published by the Free Software Foundation; either
* version 3 of the License, or any later version.
*
* This library is distributed in the hope that it will be useful,
* but WITHOUT ANY WARRANTY; without even the implied warranty of
* MERCHANTABILITY or FITNESS FOR A PARTICULAR PURPOSE.  See the
* GNU AFFERO GENERAL PUBLIC LICENSE for more details.
*
* You should have received a copy of the GNU Affero General Public
* License along with this library.  If not, see <http://www.gnu.org/licenses/>.
*
*/

/**
 * Class for fileserver access
 *
 */
class OC_Files {
	static $tmpFiles=array();

	/**
	* get the content of a directory
	* @param dir $directory path under datadirectory
	*/
	public static function getDirectoryContent($directory, $mimetype_filter = ''){
		$directory=OC_Filesystem::normalizePath($directory);
		if($directory=='/'){
			$directory='';
		}
		$files = array();
		if (($directory == '/Shared' || substr($directory, 0, 8) == '/Shared/') && OC_App::isEnabled('files_sharing')) {
			if ($directory == '/Shared') {
				$files = OCP\Share::getItemsSharedWith('file', OC_Share_Backend_File::FORMAT_FILE_APP, array('folder' => $directory, 'mimetype_filter' => $mimetype_filter));
			} else {
				$pos = strpos($directory, '/', 8);
				// Get shared folder name
				if ($pos !== false) {
					$itemTarget = substr($directory, 7, $pos - 7);
				} else {
					$itemTarget = substr($directory, 7);
				}
				$files = OCP\Share::getItemSharedWith('folder', $itemTarget, OC_Share_Backend_File::FORMAT_FILE_APP, array('folder' => $directory, 'mimetype_filter' => $mimetype_filter));
			}
		} else {
			$files = OC_FileCache::getFolderContent($directory, false, $mimetype_filter);
			foreach ($files as &$file) {
				$file['directory'] = $directory;
				$file['type'] = ($file['mimetype'] == 'httpd/unix-directory') ? 'dir' : 'file';
				$permissions = OCP\Share::PERMISSION_READ | OCP\Share::PERMISSION_SHARE;
				if ($file['type'] == 'dir' && $file['writable']) {
					$permissions |= OCP\Share::PERMISSION_CREATE;
				}
				if ($file['writable']) {
					$permissions |= OCP\Share::PERMISSION_UPDATE | OCP\Share::PERMISSION_DELETE;
				}
				$file['permissions'] = $permissions;
			}
			if ($directory == '' && OC_App::isEnabled('files_sharing')) {
				// Add 'Shared' folder
				$files = array_merge($files, OCP\Share::getItemsSharedWith('file', OC_Share_Backend_File::FORMAT_FILE_APP_ROOT));
			}
		}
		usort($files, "fileCmp");//TODO: remove this once ajax is merged
		return $files;
	}



	/**
	* return the content of a file or return a zip file containning multiply files
	*
	* @param dir  $dir
	* @param file $file ; seperated list of files to download
	* @param boolean $only_header ; boolean to only send header of the request
	*/
	public static function get($dir,$files, $only_header = false){
		if(strpos($files,';')){
			$files=explode(';',$files);
		}

		if(is_array($files)){
			self::validateZipDownload($dir,$files);
			$executionTime = intval(ini_get('max_execution_time'));
			set_time_limit(0);
			$zip = new ZipArchive();
			$filename = OC_Helper::tmpFile('.zip');
			if ($zip->open($filename, ZIPARCHIVE::CREATE | ZIPARCHIVE::OVERWRITE)!==TRUE) {
				exit("cannot open <$filename>\n");
			}
			foreach($files as $file){
				$file=$dir.'/'.$file;
				if(OC_Filesystem::is_file($file)){
					$tmpFile=OC_Filesystem::toTmpFile($file);
					self::$tmpFiles[]=$tmpFile;
					$zip->addFile($tmpFile,basename($file));
				}elseif(OC_Filesystem::is_dir($file)){
					self::zipAddDir($file,$zip);
				}
			}
			$zip->close();
			set_time_limit($executionTime);
		}elseif(OC_Filesystem::is_dir($dir.'/'.$files)){
			self::validateZipDownload($dir,$files);
			$executionTime = intval(ini_get('max_execution_time'));
			set_time_limit(0);
			$zip = new ZipArchive();
			$filename = OC_Helper::tmpFile('.zip');
			if ($zip->open($filename, ZIPARCHIVE::CREATE | ZIPARCHIVE::OVERWRITE)!==TRUE) {
				exit("cannot open <$filename>\n");
			}
			$file=$dir.'/'.$files;
			self::zipAddDir($file,$zip);
			$zip->close();
			set_time_limit($executionTime);
		}else{
			$zip=false;
			$filename=$dir.'/'.$files;
		}
		@ob_end_clean();
		if($zip or OC_Filesystem::is_readable($filename)){
			header('Content-Disposition: attachment; filename="'.basename($filename).'"');
			header('Content-Transfer-Encoding: binary');
			OC_Response::disableCaching();
			if($zip){
				ini_set('zlib.output_compression', 'off');
				header('Content-Type: application/zip');
				header('Content-Length: ' . filesize($filename));
			}else{
				header('Content-Type: '.OC_Filesystem::getMimeType($filename));
			}
		}elseif($zip or !OC_Filesystem::file_exists($filename)){
			header("HTTP/1.0 404 Not Found");
			$tmpl = new OC_Template( '', '404', 'guest' );
			$tmpl->assign('file',$filename);
			$tmpl->printPage();
		}else{
			header("HTTP/1.0 403 Forbidden");
			die('403 Forbidden');
		}
		if($only_header){
			if(!$zip)
				header("Content-Length: ".OC_Filesystem::filesize($filename));
			return ;
		}
		if($zip){
			$handle=fopen($filename,'r');
			if ($handle) {
				$chunkSize = 8*1024;// 1 MB chunks
				while (!feof($handle)) {
					echo fread($handle, $chunkSize);
					flush();
				}
			}
			unlink($filename);
		}else{
			OC_Filesystem::readfile($filename);
		}
		foreach(self::$tmpFiles as $tmpFile){
			if(file_exists($tmpFile) and is_file($tmpFile)){
				unlink($tmpFile);
			}
		}
	}

	public static function zipAddDir($dir,$zip,$internalDir=''){
		$dirname=basename($dir);
		$zip->addEmptyDir($internalDir.$dirname);
		$internalDir.=$dirname.='/';
		$files=OC_Files::getdirectorycontent($dir);
		foreach($files as $file){
			$filename=$file['name'];
			$file=$dir.'/'.$filename;
			if(OC_Filesystem::is_file($file)){
				$tmpFile=OC_Filesystem::toTmpFile($file);
				OC_Files::$tmpFiles[]=$tmpFile;
				$zip->addFile($tmpFile,$internalDir.$filename);
			}elseif(OC_Filesystem::is_dir($file)){
				self::zipAddDir($file,$zip,$internalDir);
			}
		}
	}
	/**
	* move a file or folder
	*
	* @param dir  $sourceDir
	* @param file $source
	* @param dir  $targetDir
	* @param file $target
	*/
	public static function move($sourceDir,$source,$targetDir,$target){
<<<<<<< HEAD
		if(OC_User::isLoggedIn() && ($sourceDir != '' || $source != 'Shared')){
=======
		if(OC_User::isLoggedIn() && ($sourceDir != '' || $source != 'Shared') && !OC_Filesystem::file_exists($targetDir.'/'.$target)){
>>>>>>> 46d6fd15
			$targetFile=self::normalizePath($targetDir.'/'.$target);
			$sourceFile=self::normalizePath($sourceDir.'/'.$source);
			return OC_Filesystem::rename($sourceFile,$targetFile);
		} else {
			return false;
		}
	}

	/**
	* copy a file or folder
	*
	* @param dir  $sourceDir
	* @param file $source
	* @param dir  $targetDir
	* @param file $target
	*/
	public static function copy($sourceDir,$source,$targetDir,$target){
		if(OC_User::isLoggedIn()){
			$targetFile=$targetDir.'/'.$target;
			$sourceFile=$sourceDir.'/'.$source;
			return OC_Filesystem::copy($sourceFile,$targetFile);
		}
	}

	/**
	* create a new file or folder
	*
	* @param dir  $dir
	* @param file $name
	* @param type $type
	*/
	public static function newFile($dir,$name,$type){
		if(OC_User::isLoggedIn()){
			$file=$dir.'/'.$name;
			if($type=='dir'){
				return OC_Filesystem::mkdir($file);
			}elseif($type=='file'){
				$fileHandle=OC_Filesystem::fopen($file, 'w');
				if($fileHandle){
					fclose($fileHandle);
					return true;
				}else{
					return false;
				}
			}
		}
	}

	/**
	* deletes a file or folder
	*
	* @param dir  $dir
	* @param file $name
	*/
	public static function delete($dir,$file){
		if(OC_User::isLoggedIn() && ($dir!= '' || $file != 'Shared')) {
			$file=$dir.'/'.$file;
			return OC_Filesystem::unlink($file);
		}
	}

	/**
	* checks if the selected files are within the size constraint. If not, outputs an error page.
	*
	* @param dir   $dir
	* @param files $files
	*/
	static function validateZipDownload($dir, $files) {
		if(!OC_Config::getValue('allowZipDownload', true)) {
			$l = OC_L10N::get('files');
			header("HTTP/1.0 409 Conflict");
			$tmpl = new OC_Template( '', 'error', 'user' );
			$errors = array(
				array(
					'error' => $l->t('ZIP download is turned off.'),
					'hint' => $l->t('Files need to be downloaded one by one.') . '<br/><a href="javascript:history.back()">' . $l->t('Back to Files') . '</a>',
				)
			);
			$tmpl->assign('errors', $errors);
			$tmpl->printPage();
			exit;
		}

		$zipLimit = OC_Config::getValue('maxZipInputSize', OC_Helper::computerFileSize('800 MB'));
		if($zipLimit > 0) {
			$totalsize = 0;
			if(is_array($files)){
				foreach($files as $file){
					$totalsize += OC_Filesystem::filesize($dir.'/'.$file);
				}
			}else{
				$totalsize += OC_Filesystem::filesize($dir.'/'.$files);
			}
			if($totalsize > $zipLimit) {
				$l = OC_L10N::get('files');
				header("HTTP/1.0 409 Conflict");
				$tmpl = new OC_Template( '', 'error', 'user' );
				$errors = array(
					array(
						'error' => $l->t('Selected files too large to generate zip file.'),
						'hint' => 'Download the files in smaller chunks, seperately or kindly ask your administrator.<br/><a href="javascript:history.back()">' . $l->t('Back to Files') . '</a>',
					)
				);
				$tmpl->assign('errors', $errors);
				$tmpl->printPage();
				exit;
			}
		}
	}

	/**
	* try to detect the mime type of a file
	*
	* @param  string  path
	* @return string  guessed mime type
	*/
	static function getMimeType($path){
		return OC_Filesystem::getMimeType($path);
	}

	/**
	* get a file tree
	*
	* @param  string  path
	* @return array
	*/
	static function getTree($path){
		return OC_Filesystem::getTree($path);
	}

	/**
	* pull a file from a remote server
	* @param  string  source
	* @param  string  token
	* @param  string  dir
	* @param  string  file
	* @return string  guessed mime type
	*/
	static function pull($source,$token,$dir,$file){
		$tmpfile=tempnam(get_temp_dir(),'remoteCloudFile');
		$fp=fopen($tmpfile,'w+');
		$url=$source.="/files/pull.php?token=$token";
		$ch=curl_init();
		curl_setopt($ch,CURLOPT_URL,$url);
		curl_setopt($ch, CURLOPT_FILE, $fp);
		curl_exec($ch);
		fclose($fp);
		$info=curl_getinfo($ch);
		$httpCode=$info['http_code'];
		curl_close($ch);
		if($httpCode==200 or $httpCode==0){
			OC_Filesystem::fromTmpFile($tmpfile,$dir.'/'.$file);
			return true;
		}else{
			return false;
		}
	}

	/**
	 * set the maximum upload size limit for apache hosts using .htaccess
	 * @param int size filesisze in bytes
	 * @return false on failure, size on success
	 */
	static function setUploadLimit($size){
		//don't allow user to break his config -- upper boundary
		if($size > PHP_INT_MAX) {
			//max size is always 1 byte lower than computerFileSize returns
			if($size > PHP_INT_MAX+1)
				return false;
			$size -=1;
		} else {
			$size=OC_Helper::humanFileSize($size);
			$size=substr($size,0,-1);//strip the B
			$size=str_replace(' ','',$size); //remove the space between the size and the postfix
		}

		//don't allow user to break his config -- broken or malicious size input
		if(intval($size) == 0) {
			return false;
		}

		$htaccess = @file_get_contents(OC::$SERVERROOT.'/.htaccess'); //supress errors in case we don't have permissions for
		if(!$htaccess) {
			return false;
		}

		$phpValueKeys = array(
			'upload_max_filesize',
			'post_max_size'
		);

		foreach($phpValueKeys as $key) {
		    $pattern = '/php_value '.$key.' (\S)*/';
		    $setting = 'php_value '.$key.' '.$size;
		    $hasReplaced = 0;
		    $content = preg_replace($pattern, $setting, $htaccess, 1, $hasReplaced);
		    if($content !== NULL) {
				$htaccess = $content;
			}
			if($hasReplaced == 0) {
				$htaccess .= "\n" . $setting;
			}
		}

		//check for write permissions
		if(is_writable(OC::$SERVERROOT.'/.htaccess')) {
			file_put_contents(OC::$SERVERROOT.'/.htaccess', $htaccess);
			return OC_Helper::computerFileSize($size);	
		} else { OC_Log::write('files','Can\'t write upload limit to '.OC::$SERVERROOT.'/.htaccess. Please check the file permissions',OC_Log::WARN); }
		
		return false;
	}

	/**
	 * normalize a path, removing any double, add leading /, etc
	 * @param string $path
	 * @return string
	 */
	static public function normalizePath($path){
		$path='/'.$path;
		$old='';
		while($old!=$path){//replace any multiplicity of slashes with a single one
			$old=$path;
			$path=str_replace('//','/',$path);
		}
		return $path;
	}
}

function fileCmp($a,$b){
	if($a['type']=='dir' and $b['type']!='dir'){
		return -1;
	}elseif($a['type']!='dir' and $b['type']=='dir'){
		return 1;
	}else{
		return strnatcasecmp($a['name'],$b['name']);
	}
}<|MERGE_RESOLUTION|>--- conflicted
+++ resolved
@@ -198,11 +198,7 @@
 	* @param file $target
 	*/
 	public static function move($sourceDir,$source,$targetDir,$target){
-<<<<<<< HEAD
-		if(OC_User::isLoggedIn() && ($sourceDir != '' || $source != 'Shared')){
-=======
 		if(OC_User::isLoggedIn() && ($sourceDir != '' || $source != 'Shared') && !OC_Filesystem::file_exists($targetDir.'/'.$target)){
->>>>>>> 46d6fd15
 			$targetFile=self::normalizePath($targetDir.'/'.$target);
 			$sourceFile=self::normalizePath($sourceDir.'/'.$source);
 			return OC_Filesystem::rename($sourceFile,$targetFile);
