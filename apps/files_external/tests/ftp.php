<?php
/**
 * Copyright (c) 2012 Robin Appelman <icewind@owncloud.com>
 * This file is licensed under the Affero General Public License version 3 or
 * later.
 * See the COPYING-README file.
 */

class Test_Filestorage_FTP extends Test_FileStorage {
	private $config;

	public function setUp() {
		$id = uniqid();
		$this->config = include('files_external/tests/config.php');
		if (!is_array($this->config) or !isset($this->config['ftp']) or !$this->config['ftp']['run']) {
			$this->markTestSkipped('FTP backend not configured');
		}
		$this->config['ftp']['root'] .= '/' . $id; //make sure we have an new empty folder to work in
		$this->instance = new OC_Filestorage_FTP($this->config['ftp']);
	}

	public function tearDown() {
		if ($this->instance) {
			OCP\Files::rmdirr($this->instance->constructUrl(''));
		}
	}
<<<<<<< HEAD
=======

	public function testConstructUrl(){
		$config = array ( 'host' => 'localhost', 'user' => 'ftp', 'password' => 'ftp', 'root' => '/', 'secure' => false );
		$instance = new OC_Filestorage_FTP($config);
		$this->assertEqual('ftp://ftp:ftp@localhost/', $instance->constructUrl(''));

		$config['secure'] = true;
		$instance = new OC_Filestorage_FTP($config);
		$this->assertEqual('ftps://ftp:ftp@localhost/', $instance->constructUrl(''));

		$config['secure'] = 'false';
		$instance = new OC_Filestorage_FTP($config);
		$this->assertEqual('ftp://ftp:ftp@localhost/', $instance->constructUrl(''));

		$config['secure'] = 'true';
		$instance = new OC_Filestorage_FTP($config);
		$this->assertEqual('ftps://ftp:ftp@localhost/', $instance->constructUrl(''));
	}
>>>>>>> d1c0f2a7
}<|MERGE_RESOLUTION|>--- conflicted
+++ resolved
@@ -12,7 +12,7 @@
 	public function setUp() {
 		$id = uniqid();
 		$this->config = include('files_external/tests/config.php');
-		if (!is_array($this->config) or !isset($this->config['ftp']) or !$this->config['ftp']['run']) {
+		if ( ! is_array($this->config) or ! isset($this->config['ftp']) or ! $this->config['ftp']['run']) {
 			$this->markTestSkipped('FTP backend not configured');
 		}
 		$this->config['ftp']['root'] .= '/' . $id; //make sure we have an new empty folder to work in
@@ -24,11 +24,13 @@
 			OCP\Files::rmdirr($this->instance->constructUrl(''));
 		}
 	}
-<<<<<<< HEAD
-=======
 
 	public function testConstructUrl(){
-		$config = array ( 'host' => 'localhost', 'user' => 'ftp', 'password' => 'ftp', 'root' => '/', 'secure' => false );
+		$config = array ( 'host' => 'localhost',
+						  'user' => 'ftp',
+						  'password' => 'ftp',
+						  'root' => '/',
+						  'secure' => false );
 		$instance = new OC_Filestorage_FTP($config);
 		$this->assertEqual('ftp://ftp:ftp@localhost/', $instance->constructUrl(''));
 
@@ -44,5 +46,4 @@
 		$instance = new OC_Filestorage_FTP($config);
 		$this->assertEqual('ftps://ftp:ftp@localhost/', $instance->constructUrl(''));
 	}
->>>>>>> d1c0f2a7
 }