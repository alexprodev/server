# SOME DESCRIPTIVE TITLE.
# Copyright (C) YEAR THE PACKAGE'S COPYRIGHT HOLDER
# This file is distributed under the same license as the PACKAGE package.
# 
# Translators:
#   <sim0n@trypill.org>, 2011-2012.
msgid ""
msgstr ""
"Project-Id-Version: ownCloud\n"
"Report-Msgid-Bugs-To: http://bugs.owncloud.org/\n"
<<<<<<< HEAD
"POT-Creation-Date: 2012-10-09 02:03+0200\n"
"PO-Revision-Date: 2012-10-09 00:04+0000\n"
"Last-Translator: I Robot <thomas.mueller@tmit.eu>\n"
=======
"POT-Creation-Date: 2012-11-10 00:01+0100\n"
"PO-Revision-Date: 2012-11-09 23:01+0000\n"
"Last-Translator: I Robot <owncloud-bot@tmit.eu>\n"
>>>>>>> d1c0f2a7
"Language-Team: Luxembourgish (http://www.transifex.com/projects/p/owncloud/language/lb/)\n"
"MIME-Version: 1.0\n"
"Content-Type: text/plain; charset=UTF-8\n"
"Content-Transfer-Encoding: 8bit\n"
"Language: lb\n"
"Plural-Forms: nplurals=2; plural=(n != 1);\n"
<<<<<<< HEAD

#: ajax/apps/ocs.php:23
msgid "Unable to load list from App Store"
msgstr "Konnt Lescht net vum App Store lueden"

#: ajax/creategroup.php:9 ajax/removeuser.php:13 ajax/setquota.php:18
#: ajax/togglegroups.php:15
msgid "Authentication error"
msgstr "Authentifikatioun's Fehler"

#: ajax/creategroup.php:19
msgid "Group already exists"
msgstr ""

#: ajax/creategroup.php:28
msgid "Unable to add group"
msgstr ""

#: ajax/enableapp.php:14
msgid "Could not enable app. "
msgstr ""

#: ajax/lostpassword.php:14
msgid "Email saved"
msgstr "E-mail gespäichert"

#: ajax/lostpassword.php:16
msgid "Invalid email"
msgstr "Ongülteg e-mail"

#: ajax/openid.php:16
msgid "OpenID Changed"
msgstr "OpenID huet geännert"

#: ajax/openid.php:18 ajax/setlanguage.php:20 ajax/setlanguage.php:23
msgid "Invalid request"
msgstr "Ongülteg Requête"

#: ajax/removegroup.php:16
msgid "Unable to delete group"
msgstr ""

#: ajax/removeuser.php:22
msgid "Unable to delete user"
msgstr ""

#: ajax/setlanguage.php:18
msgid "Language changed"
msgstr "Sprooch huet geännert"

#: ajax/togglegroups.php:25
=======

#: ajax/apps/ocs.php:20
msgid "Unable to load list from App Store"
msgstr "Konnt Lescht net vum App Store lueden"

#: ajax/creategroup.php:10
msgid "Group already exists"
msgstr ""

#: ajax/creategroup.php:19
msgid "Unable to add group"
msgstr ""

#: ajax/enableapp.php:12
msgid "Could not enable app. "
msgstr ""

#: ajax/lostpassword.php:12
msgid "Email saved"
msgstr "E-mail gespäichert"

#: ajax/lostpassword.php:14
msgid "Invalid email"
msgstr "Ongülteg e-mail"

#: ajax/openid.php:13
msgid "OpenID Changed"
msgstr "OpenID huet geännert"

#: ajax/openid.php:15 ajax/setlanguage.php:17 ajax/setlanguage.php:20
msgid "Invalid request"
msgstr "Ongülteg Requête"

#: ajax/removegroup.php:13
msgid "Unable to delete group"
msgstr ""

#: ajax/removeuser.php:15 ajax/setquota.php:15 ajax/togglegroups.php:12
msgid "Authentication error"
msgstr "Authentifikatioun's Fehler"

#: ajax/removeuser.php:24
msgid "Unable to delete user"
msgstr ""

#: ajax/setlanguage.php:15
msgid "Language changed"
msgstr "Sprooch huet geännert"

#: ajax/togglegroups.php:22
>>>>>>> d1c0f2a7
#, php-format
msgid "Unable to add user to group %s"
msgstr ""

<<<<<<< HEAD
#: ajax/togglegroups.php:31
=======
#: ajax/togglegroups.php:28
>>>>>>> d1c0f2a7
#, php-format
msgid "Unable to remove user from group %s"
msgstr ""

<<<<<<< HEAD
#: js/apps.js:28 js/apps.js:65
msgid "Disable"
msgstr "Ofschalten"

#: js/apps.js:28 js/apps.js:54
=======
#: js/apps.js:28 js/apps.js:67
msgid "Disable"
msgstr "Ofschalten"

#: js/apps.js:28 js/apps.js:55
>>>>>>> d1c0f2a7
msgid "Enable"
msgstr "Aschalten"

#: js/personal.js:69
msgid "Saving..."
msgstr "Speicheren..."

<<<<<<< HEAD
#: personal.php:47 personal.php:48
msgid "__language_name__"
msgstr "__language_name__"

#: templates/admin.php:14
msgid "Security Warning"
msgstr "Sécherheets Warnung"

#: templates/admin.php:17
msgid ""
"Your data directory and your files are probably accessible from the "
"internet. The .htaccess file that ownCloud provides is not working. We "
"strongly suggest that you configure your webserver in a way that the data "
"directory is no longer accessible or you move the data directory outside the"
" webserver document root."
msgstr ""

#: templates/admin.php:31
msgid "Cron"
msgstr "Cron"

#: templates/admin.php:37
msgid "Execute one task with each page loaded"
msgstr ""

#: templates/admin.php:43
msgid ""
"cron.php is registered at a webcron service. Call the cron.php page in the "
"owncloud root once a minute over http."
msgstr ""

#: templates/admin.php:49
msgid ""
"Use systems cron service. Call the cron.php file in the owncloud folder via "
"a system cronjob once a minute."
msgstr ""

#: templates/admin.php:56
msgid "Sharing"
msgstr ""

#: templates/admin.php:61
msgid "Enable Share API"
msgstr "Share API aschalten"

#: templates/admin.php:62
msgid "Allow apps to use the Share API"
msgstr "Erlab Apps d'Share API ze benotzen"

#: templates/admin.php:67
msgid "Allow links"
msgstr "Links erlaben"

#: templates/admin.php:68
msgid "Allow users to share items to the public with links"
msgstr ""

#: templates/admin.php:73
msgid "Allow resharing"
msgstr "Resharing erlaben"

#: templates/admin.php:74
msgid "Allow users to share items shared with them again"
msgstr ""

#: templates/admin.php:79
msgid "Allow users to share with anyone"
msgstr "Useren erlaben mat egal wiem ze sharen"

#: templates/admin.php:81
msgid "Allow users to only share with users in their groups"
msgstr "Useren nëmmen erlaben mat Useren aus hirer Grupp ze sharen"

#: templates/admin.php:88
msgid "Log"
msgstr "Log"

#: templates/admin.php:116
msgid "More"
msgstr "Méi"

#: templates/admin.php:124
msgid ""
"Developed by the <a href=\"http://ownCloud.org/contact\" "
"target=\"_blank\">ownCloud community</a>, the <a "
"href=\"https://github.com/owncloud\" target=\"_blank\">source code</a> is "
"licensed under the <a href=\"http://www.gnu.org/licenses/agpl-3.0.html\" "
"target=\"_blank\"><abbr title=\"Affero General Public "
"License\">AGPL</abbr></a>."
msgstr ""

=======
#: personal.php:42 personal.php:43
msgid "__language_name__"
msgstr "__language_name__"

>>>>>>> d1c0f2a7
#: templates/apps.php:10
msgid "Add your App"
msgstr "Setz deng App bei"

#: templates/apps.php:11
msgid "More Apps"
msgstr ""

#: templates/apps.php:27
msgid "Select an App"
msgstr "Wiel eng Applikatioun aus"

#: templates/apps.php:31
msgid "See application page at apps.owncloud.com"
msgstr "Kuck dir d'Applicatioun's Säit op apps.owncloud.com un"

#: templates/apps.php:32
msgid "<span class=\"licence\"></span>-licensed by <span class=\"author\"></span>"
msgstr ""

#: templates/help.php:9
msgid "Documentation"
msgstr "Dokumentatioun"

#: templates/help.php:10
msgid "Managing Big Files"
msgstr "Grouss Fichieren verwalten"

#: templates/help.php:11
msgid "Ask a question"
msgstr "Stell eng Fro"

#: templates/help.php:23
msgid "Problems connecting to help database."
msgstr "Problemer sinn opgetrueden beim Versuch sech un d'Hëllef Datebank ze verbannen."

#: templates/help.php:24
msgid "Go there manually."
msgstr "Gei manuell dohinner."

#: templates/help.php:32
msgid "Answer"
msgstr "Äntwert"

#: templates/personal.php:8
#, php-format
<<<<<<< HEAD
msgid "You have used <strong>%s</strong> of the available <strong>%s<strong>"
=======
msgid "You have used <strong>%s</strong> of the available <strong>%s</strong>"
>>>>>>> d1c0f2a7
msgstr ""

#: templates/personal.php:12
msgid "Desktop and Mobile Syncing Clients"
msgstr "Desktop an Mobile Syncing Clienten"

#: templates/personal.php:13
msgid "Download"
msgstr "Download"

#: templates/personal.php:19
msgid "Your password was changed"
msgstr ""

#: templates/personal.php:20
msgid "Unable to change your password"
msgstr "Konnt däin Passwuert net änneren"

#: templates/personal.php:21
msgid "Current password"
msgstr "Momentan 't Passwuert"

#: templates/personal.php:22
msgid "New password"
msgstr "Neit Passwuert"

#: templates/personal.php:23
msgid "show"
msgstr "weisen"

#: templates/personal.php:24
msgid "Change password"
msgstr "Passwuert änneren"

#: templates/personal.php:30
msgid "Email"
msgstr "Email"

#: templates/personal.php:31
msgid "Your email address"
msgstr "Deng Email Adress"

#: templates/personal.php:32
msgid "Fill in an email address to enable password recovery"
msgstr "Gëff eng Email Adress an fir d'Passwuert recovery ze erlaben"

#: templates/personal.php:38 templates/personal.php:39
msgid "Language"
msgstr "Sprooch"

#: templates/personal.php:44
msgid "Help translate"
msgstr "Hëllef iwwersetzen"

#: templates/personal.php:51
msgid "use this address to connect to your ownCloud in your file manager"
msgstr "benotz dës Adress fir dech un deng ownCloud iwwert däin Datei Manager ze verbannen"

<<<<<<< HEAD
=======
#: templates/personal.php:61
msgid ""
"Developed by the <a href=\"http://ownCloud.org/contact\" "
"target=\"_blank\">ownCloud community</a>, the <a "
"href=\"https://github.com/owncloud\" target=\"_blank\">source code</a> is "
"licensed under the <a href=\"http://www.gnu.org/licenses/agpl-3.0.html\" "
"target=\"_blank\"><abbr title=\"Affero General Public "
"License\">AGPL</abbr></a>."
msgstr ""

>>>>>>> d1c0f2a7
#: templates/users.php:21 templates/users.php:76
msgid "Name"
msgstr "Numm"

#: templates/users.php:23 templates/users.php:77
msgid "Password"
msgstr "Passwuert"

#: templates/users.php:26 templates/users.php:78 templates/users.php:98
msgid "Groups"
msgstr "Gruppen"

#: templates/users.php:32
msgid "Create"
msgstr "Erstellen"

#: templates/users.php:35
msgid "Default Quota"
msgstr "Standard Quota"

#: templates/users.php:55 templates/users.php:138
msgid "Other"
msgstr "Aner"

#: templates/users.php:80 templates/users.php:112
msgid "Group Admin"
msgstr "Gruppen Admin"

#: templates/users.php:82
msgid "Quota"
msgstr "Quota"

#: templates/users.php:146
msgid "Delete"
msgstr "Läschen"<|MERGE_RESOLUTION|>--- conflicted
+++ resolved
@@ -8,74 +8,15 @@
 msgstr ""
 "Project-Id-Version: ownCloud\n"
 "Report-Msgid-Bugs-To: http://bugs.owncloud.org/\n"
-<<<<<<< HEAD
-"POT-Creation-Date: 2012-10-09 02:03+0200\n"
-"PO-Revision-Date: 2012-10-09 00:04+0000\n"
-"Last-Translator: I Robot <thomas.mueller@tmit.eu>\n"
-=======
-"POT-Creation-Date: 2012-11-10 00:01+0100\n"
-"PO-Revision-Date: 2012-11-09 23:01+0000\n"
+"POT-Creation-Date: 2012-12-03 00:04+0100\n"
+"PO-Revision-Date: 2012-12-02 03:18+0000\n"
 "Last-Translator: I Robot <owncloud-bot@tmit.eu>\n"
->>>>>>> d1c0f2a7
 "Language-Team: Luxembourgish (http://www.transifex.com/projects/p/owncloud/language/lb/)\n"
 "MIME-Version: 1.0\n"
 "Content-Type: text/plain; charset=UTF-8\n"
 "Content-Transfer-Encoding: 8bit\n"
 "Language: lb\n"
 "Plural-Forms: nplurals=2; plural=(n != 1);\n"
-<<<<<<< HEAD
-
-#: ajax/apps/ocs.php:23
-msgid "Unable to load list from App Store"
-msgstr "Konnt Lescht net vum App Store lueden"
-
-#: ajax/creategroup.php:9 ajax/removeuser.php:13 ajax/setquota.php:18
-#: ajax/togglegroups.php:15
-msgid "Authentication error"
-msgstr "Authentifikatioun's Fehler"
-
-#: ajax/creategroup.php:19
-msgid "Group already exists"
-msgstr ""
-
-#: ajax/creategroup.php:28
-msgid "Unable to add group"
-msgstr ""
-
-#: ajax/enableapp.php:14
-msgid "Could not enable app. "
-msgstr ""
-
-#: ajax/lostpassword.php:14
-msgid "Email saved"
-msgstr "E-mail gespäichert"
-
-#: ajax/lostpassword.php:16
-msgid "Invalid email"
-msgstr "Ongülteg e-mail"
-
-#: ajax/openid.php:16
-msgid "OpenID Changed"
-msgstr "OpenID huet geännert"
-
-#: ajax/openid.php:18 ajax/setlanguage.php:20 ajax/setlanguage.php:23
-msgid "Invalid request"
-msgstr "Ongülteg Requête"
-
-#: ajax/removegroup.php:16
-msgid "Unable to delete group"
-msgstr ""
-
-#: ajax/removeuser.php:22
-msgid "Unable to delete user"
-msgstr ""
-
-#: ajax/setlanguage.php:18
-msgid "Language changed"
-msgstr "Sprooch huet geännert"
-
-#: ajax/togglegroups.php:25
-=======
 
 #: ajax/apps/ocs.php:20
 msgid "Unable to load list from App Store"
@@ -113,7 +54,7 @@
 msgid "Unable to delete group"
 msgstr ""
 
-#: ajax/removeuser.php:15 ajax/setquota.php:15 ajax/togglegroups.php:12
+#: ajax/removeuser.php:15 ajax/setquota.php:15 ajax/togglegroups.php:18
 msgid "Authentication error"
 msgstr "Authentifikatioun's Fehler"
 
@@ -125,34 +66,25 @@
 msgid "Language changed"
 msgstr "Sprooch huet geännert"
 
-#: ajax/togglegroups.php:22
->>>>>>> d1c0f2a7
+#: ajax/togglegroups.php:12
+msgid "Admins can't remove themself from the admin group"
+msgstr ""
+
+#: ajax/togglegroups.php:28
 #, php-format
 msgid "Unable to add user to group %s"
 msgstr ""
 
-<<<<<<< HEAD
-#: ajax/togglegroups.php:31
-=======
-#: ajax/togglegroups.php:28
->>>>>>> d1c0f2a7
+#: ajax/togglegroups.php:34
 #, php-format
 msgid "Unable to remove user from group %s"
 msgstr ""
 
-<<<<<<< HEAD
-#: js/apps.js:28 js/apps.js:65
-msgid "Disable"
-msgstr "Ofschalten"
-
-#: js/apps.js:28 js/apps.js:54
-=======
 #: js/apps.js:28 js/apps.js:67
 msgid "Disable"
 msgstr "Ofschalten"
 
 #: js/apps.js:28 js/apps.js:55
->>>>>>> d1c0f2a7
 msgid "Enable"
 msgstr "Aschalten"
 
@@ -160,104 +92,10 @@
 msgid "Saving..."
 msgstr "Speicheren..."
 
-<<<<<<< HEAD
-#: personal.php:47 personal.php:48
-msgid "__language_name__"
-msgstr "__language_name__"
-
-#: templates/admin.php:14
-msgid "Security Warning"
-msgstr "Sécherheets Warnung"
-
-#: templates/admin.php:17
-msgid ""
-"Your data directory and your files are probably accessible from the "
-"internet. The .htaccess file that ownCloud provides is not working. We "
-"strongly suggest that you configure your webserver in a way that the data "
-"directory is no longer accessible or you move the data directory outside the"
-" webserver document root."
-msgstr ""
-
-#: templates/admin.php:31
-msgid "Cron"
-msgstr "Cron"
-
-#: templates/admin.php:37
-msgid "Execute one task with each page loaded"
-msgstr ""
-
-#: templates/admin.php:43
-msgid ""
-"cron.php is registered at a webcron service. Call the cron.php page in the "
-"owncloud root once a minute over http."
-msgstr ""
-
-#: templates/admin.php:49
-msgid ""
-"Use systems cron service. Call the cron.php file in the owncloud folder via "
-"a system cronjob once a minute."
-msgstr ""
-
-#: templates/admin.php:56
-msgid "Sharing"
-msgstr ""
-
-#: templates/admin.php:61
-msgid "Enable Share API"
-msgstr "Share API aschalten"
-
-#: templates/admin.php:62
-msgid "Allow apps to use the Share API"
-msgstr "Erlab Apps d'Share API ze benotzen"
-
-#: templates/admin.php:67
-msgid "Allow links"
-msgstr "Links erlaben"
-
-#: templates/admin.php:68
-msgid "Allow users to share items to the public with links"
-msgstr ""
-
-#: templates/admin.php:73
-msgid "Allow resharing"
-msgstr "Resharing erlaben"
-
-#: templates/admin.php:74
-msgid "Allow users to share items shared with them again"
-msgstr ""
-
-#: templates/admin.php:79
-msgid "Allow users to share with anyone"
-msgstr "Useren erlaben mat egal wiem ze sharen"
-
-#: templates/admin.php:81
-msgid "Allow users to only share with users in their groups"
-msgstr "Useren nëmmen erlaben mat Useren aus hirer Grupp ze sharen"
-
-#: templates/admin.php:88
-msgid "Log"
-msgstr "Log"
-
-#: templates/admin.php:116
-msgid "More"
-msgstr "Méi"
-
-#: templates/admin.php:124
-msgid ""
-"Developed by the <a href=\"http://ownCloud.org/contact\" "
-"target=\"_blank\">ownCloud community</a>, the <a "
-"href=\"https://github.com/owncloud\" target=\"_blank\">source code</a> is "
-"licensed under the <a href=\"http://www.gnu.org/licenses/agpl-3.0.html\" "
-"target=\"_blank\"><abbr title=\"Affero General Public "
-"License\">AGPL</abbr></a>."
-msgstr ""
-
-=======
 #: personal.php:42 personal.php:43
 msgid "__language_name__"
 msgstr "__language_name__"
 
->>>>>>> d1c0f2a7
 #: templates/apps.php:10
 msgid "Add your App"
 msgstr "Setz deng App bei"
@@ -290,25 +128,21 @@
 msgid "Ask a question"
 msgstr "Stell eng Fro"
 
-#: templates/help.php:23
+#: templates/help.php:22
 msgid "Problems connecting to help database."
 msgstr "Problemer sinn opgetrueden beim Versuch sech un d'Hëllef Datebank ze verbannen."
 
-#: templates/help.php:24
+#: templates/help.php:23
 msgid "Go there manually."
 msgstr "Gei manuell dohinner."
 
-#: templates/help.php:32
+#: templates/help.php:31
 msgid "Answer"
 msgstr "Äntwert"
 
 #: templates/personal.php:8
 #, php-format
-<<<<<<< HEAD
-msgid "You have used <strong>%s</strong> of the available <strong>%s<strong>"
-=======
 msgid "You have used <strong>%s</strong> of the available <strong>%s</strong>"
->>>>>>> d1c0f2a7
 msgstr ""
 
 #: templates/personal.php:12
@@ -367,8 +201,6 @@
 msgid "use this address to connect to your ownCloud in your file manager"
 msgstr "benotz dës Adress fir dech un deng ownCloud iwwert däin Datei Manager ze verbannen"
 
-<<<<<<< HEAD
-=======
 #: templates/personal.php:61
 msgid ""
 "Developed by the <a href=\"http://ownCloud.org/contact\" "
@@ -379,7 +211,6 @@
 "License\">AGPL</abbr></a>."
 msgstr ""
 
->>>>>>> d1c0f2a7
 #: templates/users.php:21 templates/users.php:76
 msgid "Name"
 msgstr "Numm"
