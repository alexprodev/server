# SOME DESCRIPTIVE TITLE.
# Copyright (C) YEAR THE PACKAGE'S COPYRIGHT HOLDER
# This file is distributed under the same license as the PACKAGE package.
# 
# Translators:
<<<<<<< HEAD
#   <adn.adin@gmail.com>, 2011.
# Stefan Ilivanov <ilivanov@gmail.com>, 2011,2013.
# Yasen Pramatarov <yasen@lindeas.com>, 2012.
=======
>>>>>>> 4ab36142
msgid ""
msgstr ""
"Project-Id-Version: ownCloud\n"
"Report-Msgid-Bugs-To: http://bugs.owncloud.org/\n"
<<<<<<< HEAD
"POT-Creation-Date: 2013-04-17 02:21+0200\n"
"PO-Revision-Date: 2013-04-17 00:21+0000\n"
=======
"POT-Creation-Date: 2013-04-27 02:17+0200\n"
"PO-Revision-Date: 2013-04-26 16:22+0000\n"
>>>>>>> 4ab36142
"Last-Translator: I Robot <owncloud-bot@tmit.eu>\n"
"Language-Team: Bulgarian (Bulgaria) (http://www.transifex.com/projects/p/owncloud/language/bg_BG/)\n"
"MIME-Version: 1.0\n"
"Content-Type: text/plain; charset=UTF-8\n"
"Content-Transfer-Encoding: 8bit\n"
"Language: bg_BG\n"
"Plural-Forms: nplurals=2; plural=(n != 1);\n"

#: ajax/apps/ocs.php:20
msgid "Unable to load list from App Store"
msgstr ""

#: ajax/changedisplayname.php:25 ajax/removeuser.php:15 ajax/setquota.php:17
#: ajax/togglegroups.php:20
msgid "Authentication error"
msgstr "Възникна проблем с идентификацията"

#: ajax/changedisplayname.php:31
msgid "Your display name has been changed."
msgstr ""

#: ajax/changedisplayname.php:34
msgid "Unable to change display name"
msgstr ""

#: ajax/creategroup.php:10
msgid "Group already exists"
msgstr "Групата вече съществува"

#: ajax/creategroup.php:19
msgid "Unable to add group"
msgstr "Невъзможно добавяне на група"

#: ajax/enableapp.php:11
msgid "Could not enable app. "
msgstr ""

#: ajax/lostpassword.php:12
msgid "Email saved"
msgstr ""

#: ajax/lostpassword.php:14
msgid "Invalid email"
msgstr ""

#: ajax/removegroup.php:13
msgid "Unable to delete group"
msgstr "Невъзможно изтриване на група"

#: ajax/removeuser.php:24
msgid "Unable to delete user"
msgstr "Невъзможно изтриване на потребител"

#: ajax/setlanguage.php:15
msgid "Language changed"
msgstr "Езикът е променен"

#: ajax/setlanguage.php:17 ajax/setlanguage.php:20
msgid "Invalid request"
msgstr "Невалидна заявка"

#: ajax/togglegroups.php:12
msgid "Admins can't remove themself from the admin group"
msgstr ""

#: ajax/togglegroups.php:30
#, php-format
msgid "Unable to add user to group %s"
msgstr ""

#: ajax/togglegroups.php:36
#, php-format
msgid "Unable to remove user from group %s"
msgstr ""

#: ajax/updateapp.php:14
msgid "Couldn't update app."
msgstr ""

#: js/apps.js:30
msgid "Update to {appversion}"
msgstr ""

#: js/apps.js:36 js/apps.js:76
msgid "Disable"
msgstr "Изключено"

#: js/apps.js:36 js/apps.js:64 js/apps.js:83
msgid "Enable"
msgstr "Включено"

#: js/apps.js:55
msgid "Please wait...."
msgstr "Моля почакайте...."

#: js/apps.js:59 js/apps.js:71 js/apps.js:80 js/apps.js:93
msgid "Error"
msgstr "Грешка"

#: js/apps.js:90
msgid "Updating...."
msgstr "Обновява се..."

#: js/apps.js:93
msgid "Error while updating app"
msgstr ""

#: js/apps.js:96
msgid "Updated"
msgstr "Обновено"

#: js/personal.js:118
msgid "Saving..."
msgstr "Записване..."

#: js/users.js:43
msgid "deleted"
msgstr "изтрито"

#: js/users.js:43
msgid "undo"
msgstr "възтановяване"

#: js/users.js:75
msgid "Unable to remove user"
msgstr ""

#: js/users.js:88 templates/users.php:26 templates/users.php:78
#: templates/users.php:103
msgid "Groups"
msgstr "Групи"

#: js/users.js:91 templates/users.php:80 templates/users.php:115
msgid "Group Admin"
msgstr ""

#: js/users.js:111 templates/users.php:155
msgid "Delete"
msgstr "Изтриване"

#: js/users.js:262
msgid "add group"
msgstr ""

#: js/users.js:414
msgid "A valid username must be provided"
msgstr ""

#: js/users.js:415 js/users.js:421 js/users.js:436
msgid "Error creating user"
msgstr ""

#: js/users.js:420
msgid "A valid password must be provided"
msgstr ""

#: personal.php:35 personal.php:36
msgid "__language_name__"
msgstr "__language_name__"

#: templates/admin.php:15
msgid "Security Warning"
msgstr ""

#: templates/admin.php:18
msgid ""
"Your data directory and your files are probably accessible from the "
"internet. The .htaccess file that ownCloud provides is not working. We "
"strongly suggest that you configure your webserver in a way that the data "
"directory is no longer accessible or you move the data directory outside the"
" webserver document root."
msgstr ""

#: templates/admin.php:29
msgid "Setup Warning"
msgstr ""

#: templates/admin.php:32
msgid ""
"Your web server is not yet properly setup to allow files synchronization "
"because the WebDAV interface seems to be broken."
msgstr ""

#: templates/admin.php:33
#, php-format
msgid "Please double check the <a href='%s'>installation guides</a>."
msgstr "Моля направете повторна справка с <a href='%s'>ръководството за инсталиране</a>."

#: templates/admin.php:44
msgid "Module 'fileinfo' missing"
msgstr ""

#: templates/admin.php:47
msgid ""
"The PHP module 'fileinfo' is missing. We strongly recommend to enable this "
"module to get best results with mime-type detection."
msgstr ""

#: templates/admin.php:58
msgid "Locale not working"
msgstr ""

#: templates/admin.php:63
#, php-format
msgid ""
"This ownCloud server can't set system locale to %s. This means that there "
"might be problems with certain characters in file names. We strongly suggest"
" to install the required packages on your system to support %s."
msgstr ""

#: templates/admin.php:75
msgid "Internet connection not working"
msgstr ""

#: templates/admin.php:78
msgid ""
"This ownCloud server has no working internet connection. This means that "
"some of the features like mounting of external storage, notifications about "
"updates or installation of 3rd party apps don´t work. Accessing files from "
"remote and sending of notification emails might also not work. We suggest to"
" enable internet connection for this server if you want to have all features"
" of ownCloud."
msgstr ""

#: templates/admin.php:92
msgid "Cron"
msgstr ""

#: templates/admin.php:101
msgid "Execute one task with each page loaded"
msgstr ""

#: templates/admin.php:111
msgid ""
"cron.php is registered at a webcron service. Call the cron.php page in the "
"owncloud root once a minute over http."
msgstr ""

#: templates/admin.php:121
msgid ""
"Use systems cron service. Call the cron.php file in the owncloud folder via "
"a system cronjob once a minute."
msgstr ""

#: templates/admin.php:128
msgid "Sharing"
msgstr ""

#: templates/admin.php:134
msgid "Enable Share API"
msgstr ""

#: templates/admin.php:135
msgid "Allow apps to use the Share API"
msgstr ""

#: templates/admin.php:142
msgid "Allow links"
msgstr ""

#: templates/admin.php:143
msgid "Allow users to share items to the public with links"
msgstr ""

#: templates/admin.php:150
msgid "Allow resharing"
msgstr ""

#: templates/admin.php:151
msgid "Allow users to share items shared with them again"
msgstr ""

#: templates/admin.php:158
msgid "Allow users to share with anyone"
msgstr ""

#: templates/admin.php:161
msgid "Allow users to only share with users in their groups"
msgstr ""

#: templates/admin.php:168
msgid "Security"
msgstr ""

#: templates/admin.php:181
msgid "Enforce HTTPS"
msgstr ""

#: templates/admin.php:182
msgid ""
"Enforces the clients to connect to ownCloud via an encrypted connection."
msgstr ""

#: templates/admin.php:185
msgid ""
"Please connect to this ownCloud instance via HTTPS to enable or disable the "
"SSL enforcement."
msgstr ""

#: templates/admin.php:195
msgid "Log"
msgstr ""

#: templates/admin.php:196
msgid "Log level"
msgstr ""

#: templates/admin.php:223
msgid "More"
msgstr "Още"

#: templates/admin.php:224
msgid "Less"
msgstr "По-малко"

<<<<<<< HEAD
#: templates/admin.php:231 templates/personal.php:102
msgid "Version"
msgstr "Версия"

#: templates/admin.php:234 templates/personal.php:105
=======
#: templates/admin.php:235 templates/personal.php:105
msgid "Version"
msgstr "Версия"

#: templates/admin.php:238 templates/personal.php:108
>>>>>>> 4ab36142
msgid ""
"Developed by the <a href=\"http://ownCloud.org/contact\" "
"target=\"_blank\">ownCloud community</a>, the <a "
"href=\"https://github.com/owncloud\" target=\"_blank\">source code</a> is "
"licensed under the <a href=\"http://www.gnu.org/licenses/agpl-3.0.html\" "
"target=\"_blank\"><abbr title=\"Affero General Public "
"License\">AGPL</abbr></a>."
msgstr ""

#: templates/apps.php:11
msgid "Add your App"
msgstr "Добавете Ваше приложение"

#: templates/apps.php:12
msgid "More Apps"
msgstr "Още приложения"

#: templates/apps.php:28
msgid "Select an App"
msgstr "Изберете приложение"

#: templates/apps.php:34
msgid "See application page at apps.owncloud.com"
msgstr ""

#: templates/apps.php:36
msgid "<span class=\"licence\"></span>-licensed by <span class=\"author\"></span>"
msgstr ""

#: templates/apps.php:38
msgid "Update"
msgstr "Обновяване"

#: templates/help.php:4
msgid "User Documentation"
msgstr "Потребителска документация"

#: templates/help.php:6
msgid "Administrator Documentation"
msgstr "Административна документация"

#: templates/help.php:9
msgid "Online Documentation"
msgstr "Документация"

#: templates/help.php:11
msgid "Forum"
msgstr "Форум"

#: templates/help.php:14
msgid "Bugtracker"
msgstr "Докладвани грешки"

#: templates/help.php:17
msgid "Commercial Support"
msgstr "Платена поддръжка"

#: templates/personal.php:8
#, php-format
msgid "You have used <strong>%s</strong> of the available <strong>%s</strong>"
msgstr ""

#: templates/personal.php:15
msgid "Get the apps to sync your files"
msgstr ""

#: templates/personal.php:26
msgid "Show First Run Wizard again"
msgstr "Покажи настройките за първоначално зареждане отново"

#: templates/personal.php:37 templates/users.php:23 templates/users.php:77
msgid "Password"
msgstr "Парола"

#: templates/personal.php:38
msgid "Your password was changed"
msgstr ""

#: templates/personal.php:39
msgid "Unable to change your password"
msgstr "Промяната на паролата не беше извършена"

#: templates/personal.php:40
msgid "Current password"
msgstr "Текуща парола"

#: templates/personal.php:42
msgid "New password"
msgstr "Нова парола"

#: templates/personal.php:44
msgid "Change password"
msgstr "Промяна на паролата"

#: templates/personal.php:56 templates/users.php:76
msgid "Display Name"
msgstr "Екранно име"

#: templates/personal.php:68
msgid "Email"
msgstr "E-mail"

#: templates/personal.php:70
msgid "Your email address"
msgstr "Вашия email адрес"

#: templates/personal.php:71
msgid "Fill in an email address to enable password recovery"
msgstr "Въведете е-поща за възстановяване на паролата"

#: templates/personal.php:77 templates/personal.php:78
msgid "Language"
msgstr "Език"

#: templates/personal.php:89
msgid "Help translate"
msgstr "Помогнете с превода"

#: templates/personal.php:94
msgid "WebDAV"
msgstr "WebDAV"

#: templates/personal.php:96
msgid "Use this address to connect to your ownCloud in your file manager"
msgstr ""

#: templates/users.php:21 templates/users.php:75
msgid "Login Name"
msgstr "Потребител"

#: templates/users.php:30
msgid "Create"
msgstr "Създаване"

#: templates/users.php:33
msgid "Default Storage"
msgstr "Хранилище по подразбиране"

#: templates/users.php:39 templates/users.php:133
msgid "Unlimited"
msgstr "Неограничено"

#: templates/users.php:57 templates/users.php:148
msgid "Other"
msgstr "Други"

#: templates/users.php:82
msgid "Storage"
msgstr "Хранилище"

#: templates/users.php:93
msgid "change display name"
msgstr ""

#: templates/users.php:97
msgid "set new password"
msgstr ""

#: templates/users.php:128
msgid "Default"
msgstr "По подразбиране"<|MERGE_RESOLUTION|>--- conflicted
+++ resolved
@@ -3,23 +3,12 @@
 # This file is distributed under the same license as the PACKAGE package.
 # 
 # Translators:
-<<<<<<< HEAD
-#   <adn.adin@gmail.com>, 2011.
-# Stefan Ilivanov <ilivanov@gmail.com>, 2011,2013.
-# Yasen Pramatarov <yasen@lindeas.com>, 2012.
-=======
->>>>>>> 4ab36142
 msgid ""
 msgstr ""
 "Project-Id-Version: ownCloud\n"
 "Report-Msgid-Bugs-To: http://bugs.owncloud.org/\n"
-<<<<<<< HEAD
-"POT-Creation-Date: 2013-04-17 02:21+0200\n"
-"PO-Revision-Date: 2013-04-17 00:21+0000\n"
-=======
 "POT-Creation-Date: 2013-04-27 02:17+0200\n"
 "PO-Revision-Date: 2013-04-26 16:22+0000\n"
->>>>>>> 4ab36142
 "Last-Translator: I Robot <owncloud-bot@tmit.eu>\n"
 "Language-Team: Bulgarian (Bulgaria) (http://www.transifex.com/projects/p/owncloud/language/bg_BG/)\n"
 "MIME-Version: 1.0\n"
@@ -59,11 +48,11 @@
 
 #: ajax/lostpassword.php:12
 msgid "Email saved"
-msgstr ""
+msgstr "Email адреса е записан"
 
 #: ajax/lostpassword.php:14
 msgid "Invalid email"
-msgstr ""
+msgstr "Невалиден Email адрес"
 
 #: ajax/removegroup.php:13
 msgid "Unable to delete group"
@@ -101,7 +90,7 @@
 
 #: js/apps.js:30
 msgid "Update to {appversion}"
-msgstr ""
+msgstr "Обновяване до {appversion}"
 
 #: js/apps.js:36 js/apps.js:76
 msgid "Disable"
@@ -162,7 +151,7 @@
 
 #: js/users.js:262
 msgid "add group"
-msgstr ""
+msgstr "нова група"
 
 #: js/users.js:414
 msgid "A valid username must be provided"
@@ -246,7 +235,7 @@
 
 #: templates/admin.php:92
 msgid "Cron"
-msgstr ""
+msgstr "Крон"
 
 #: templates/admin.php:101
 msgid "Execute one task with each page loaded"
@@ -266,7 +255,7 @@
 
 #: templates/admin.php:128
 msgid "Sharing"
-msgstr ""
+msgstr "Споделяне"
 
 #: templates/admin.php:134
 msgid "Enable Share API"
@@ -327,27 +316,19 @@
 msgid "Log level"
 msgstr ""
 
-#: templates/admin.php:223
+#: templates/admin.php:227
 msgid "More"
 msgstr "Още"
 
-#: templates/admin.php:224
+#: templates/admin.php:228
 msgid "Less"
 msgstr "По-малко"
 
-<<<<<<< HEAD
-#: templates/admin.php:231 templates/personal.php:102
-msgid "Version"
-msgstr "Версия"
-
-#: templates/admin.php:234 templates/personal.php:105
-=======
 #: templates/admin.php:235 templates/personal.php:105
 msgid "Version"
 msgstr "Версия"
 
 #: templates/admin.php:238 templates/personal.php:108
->>>>>>> 4ab36142
 msgid ""
 "Developed by the <a href=\"http://ownCloud.org/contact\" "
 "target=\"_blank\">ownCloud community</a>, the <a "
