--- conflicted
+++ resolved
@@ -14,45 +14,15 @@
 msgstr ""
 "Project-Id-Version: ownCloud\n"
 "Report-Msgid-Bugs-To: http://bugs.owncloud.org/\n"
-<<<<<<< HEAD
-"POT-Creation-Date: 2012-10-10 02:05+0200\n"
-"PO-Revision-Date: 2012-10-09 00:10+0000\n"
+"POT-Creation-Date: 2012-12-03 00:04+0100\n"
+"PO-Revision-Date: 2012-12-02 03:18+0000\n"
 "Last-Translator: Vincenzo Reale <vinx.reale@gmail.com>\n"
-=======
-"POT-Creation-Date: 2012-11-10 00:01+0100\n"
-"PO-Revision-Date: 2012-11-09 23:01+0000\n"
-"Last-Translator: I Robot <owncloud-bot@tmit.eu>\n"
->>>>>>> d1c0f2a7
 "Language-Team: Italian (http://www.transifex.com/projects/p/owncloud/language/it/)\n"
 "MIME-Version: 1.0\n"
 "Content-Type: text/plain; charset=UTF-8\n"
 "Content-Transfer-Encoding: 8bit\n"
 "Language: it\n"
 "Plural-Forms: nplurals=2; plural=(n != 1);\n"
-<<<<<<< HEAD
-
-#: ajax/apps/ocs.php:23
-msgid "Unable to load list from App Store"
-msgstr "Impossibile caricare l'elenco dall'App Store"
-
-#: ajax/creategroup.php:9 ajax/removeuser.php:13 ajax/setquota.php:18
-#: ajax/togglegroups.php:15
-msgid "Authentication error"
-msgstr "Errore di autenticazione"
-
-#: ajax/creategroup.php:19
-msgid "Group already exists"
-msgstr "Il gruppo esiste già"
-
-#: ajax/creategroup.php:28
-msgid "Unable to add group"
-msgstr "Impossibile aggiungere il gruppo"
-
-#: ajax/enableapp.php:14
-msgid "Could not enable app. "
-msgstr "Impossibile abilitare l'applicazione."
-=======
->>>>>>> d1c0f2a7
 
 #: ajax/apps/ocs.php:20
 msgid "Unable to load list from App Store"
@@ -78,29 +48,6 @@
 msgid "Invalid email"
 msgstr "Email non valida"
 
-<<<<<<< HEAD
-#: ajax/openid.php:16
-msgid "OpenID Changed"
-msgstr "OpenID modificato"
-
-#: ajax/openid.php:18 ajax/setlanguage.php:20 ajax/setlanguage.php:23
-msgid "Invalid request"
-msgstr "Richiesta non valida"
-
-#: ajax/removegroup.php:16
-msgid "Unable to delete group"
-msgstr "Impossibile eliminare il gruppo"
-
-#: ajax/removeuser.php:22
-msgid "Unable to delete user"
-msgstr "Impossibile eliminare l'utente"
-
-#: ajax/setlanguage.php:18
-msgid "Language changed"
-msgstr "Lingua modificata"
-
-#: ajax/togglegroups.php:25
-=======
 #: ajax/openid.php:13
 msgid "OpenID Changed"
 msgstr "OpenID modificato"
@@ -113,7 +60,7 @@
 msgid "Unable to delete group"
 msgstr "Impossibile eliminare il gruppo"
 
-#: ajax/removeuser.php:15 ajax/setquota.php:15 ajax/togglegroups.php:12
+#: ajax/removeuser.php:15 ajax/setquota.php:15 ajax/togglegroups.php:18
 msgid "Authentication error"
 msgstr "Errore di autenticazione"
 
@@ -125,34 +72,25 @@
 msgid "Language changed"
 msgstr "Lingua modificata"
 
-#: ajax/togglegroups.php:22
->>>>>>> d1c0f2a7
+#: ajax/togglegroups.php:12
+msgid "Admins can't remove themself from the admin group"
+msgstr "Gli amministratori non possono rimuovere se stessi dal gruppo di amministrazione"
+
+#: ajax/togglegroups.php:28
 #, php-format
 msgid "Unable to add user to group %s"
 msgstr "Impossibile aggiungere l'utente al gruppo %s"
 
-<<<<<<< HEAD
-#: ajax/togglegroups.php:31
-=======
-#: ajax/togglegroups.php:28
->>>>>>> d1c0f2a7
+#: ajax/togglegroups.php:34
 #, php-format
 msgid "Unable to remove user from group %s"
 msgstr "Impossibile rimuovere l'utente dal gruppo %s"
 
-<<<<<<< HEAD
-#: js/apps.js:28 js/apps.js:65
-msgid "Disable"
-msgstr "Disabilita"
-
-#: js/apps.js:28 js/apps.js:54
-=======
 #: js/apps.js:28 js/apps.js:67
 msgid "Disable"
 msgstr "Disabilita"
 
 #: js/apps.js:28 js/apps.js:55
->>>>>>> d1c0f2a7
 msgid "Enable"
 msgstr "Abilita"
 
@@ -160,104 +98,10 @@
 msgid "Saving..."
 msgstr "Salvataggio in corso..."
 
-<<<<<<< HEAD
-#: personal.php:47 personal.php:48
-msgid "__language_name__"
-msgstr "Italiano"
-
-#: templates/admin.php:14
-msgid "Security Warning"
-msgstr "Avviso di sicurezza"
-
-#: templates/admin.php:17
-msgid ""
-"Your data directory and your files are probably accessible from the "
-"internet. The .htaccess file that ownCloud provides is not working. We "
-"strongly suggest that you configure your webserver in a way that the data "
-"directory is no longer accessible or you move the data directory outside the"
-" webserver document root."
-msgstr "La cartella dei dati e i tuoi file sono probabilmente accessibili da Internet.\nIl file .htaccess fornito da ownCloud non funziona. Ti consigliamo vivamente di configurare il server web in modo che la cartella dei dati non sia più accessibile e spostare la cartella fuori dalla radice del server web."
-
-#: templates/admin.php:31
-msgid "Cron"
-msgstr "Cron"
-
-#: templates/admin.php:37
-msgid "Execute one task with each page loaded"
-msgstr "Esegui un'operazione per ogni pagina caricata"
-
-#: templates/admin.php:43
-msgid ""
-"cron.php is registered at a webcron service. Call the cron.php page in the "
-"owncloud root once a minute over http."
-msgstr "cron.php è registrato su un servizio webcron. Chiama la pagina cron.php nella radice di owncloud ogni minuto su http."
-
-#: templates/admin.php:49
-msgid ""
-"Use systems cron service. Call the cron.php file in the owncloud folder via "
-"a system cronjob once a minute."
-msgstr "Usa il servizio cron di sistema. Chiama il file cron.php nella cartella di owncloud tramite una pianificazione del cron di sistema ogni minuto."
-
-#: templates/admin.php:56
-msgid "Sharing"
-msgstr "Condivisione"
-
-#: templates/admin.php:61
-msgid "Enable Share API"
-msgstr "Abilita API di condivisione"
-
-#: templates/admin.php:62
-msgid "Allow apps to use the Share API"
-msgstr "Consenti alle applicazioni di utilizzare le API di condivisione"
-
-#: templates/admin.php:67
-msgid "Allow links"
-msgstr "Consenti collegamenti"
-
-#: templates/admin.php:68
-msgid "Allow users to share items to the public with links"
-msgstr "Consenti agli utenti di condividere elementi al pubblico con collegamenti"
-
-#: templates/admin.php:73
-msgid "Allow resharing"
-msgstr "Consenti la ri-condivisione"
-
-#: templates/admin.php:74
-msgid "Allow users to share items shared with them again"
-msgstr "Consenti agli utenti di condividere elementi già condivisi"
-
-#: templates/admin.php:79
-msgid "Allow users to share with anyone"
-msgstr "Consenti agli utenti di condividere con chiunque"
-
-#: templates/admin.php:81
-msgid "Allow users to only share with users in their groups"
-msgstr "Consenti agli utenti di condividere con gli utenti del proprio gruppo"
-
-#: templates/admin.php:88
-msgid "Log"
-msgstr "Registro"
-
-#: templates/admin.php:116
-msgid "More"
-msgstr "Altro"
-
-#: templates/admin.php:124
-msgid ""
-"Developed by the <a href=\"http://ownCloud.org/contact\" "
-"target=\"_blank\">ownCloud community</a>, the <a "
-"href=\"https://github.com/owncloud\" target=\"_blank\">source code</a> is "
-"licensed under the <a href=\"http://www.gnu.org/licenses/agpl-3.0.html\" "
-"target=\"_blank\"><abbr title=\"Affero General Public "
-"License\">AGPL</abbr></a>."
-msgstr "Sviluppato dalla <a href=\"http://ownCloud.org/contact\" target=\"_blank\">comunità di ownCloud</a>, il <a href=\"https://github.com/owncloud\" target=\"_blank\">codice sorgente</a> è licenziato nei termini della <a href=\"http://www.gnu.org/licenses/agpl-3.0.html\" target=\"_blank\"><abbr title=\"Affero General Public License\">AGPL</abbr></a>."
-
-=======
 #: personal.php:42 personal.php:43
 msgid "__language_name__"
 msgstr "Italiano"
 
->>>>>>> d1c0f2a7
 #: templates/apps.php:10
 msgid "Add your App"
 msgstr "Aggiungi la tua applicazione"
@@ -290,27 +134,22 @@
 msgid "Ask a question"
 msgstr "Fai una domanda"
 
-#: templates/help.php:23
+#: templates/help.php:22
 msgid "Problems connecting to help database."
 msgstr "Problemi di connessione al database di supporto."
 
-#: templates/help.php:24
+#: templates/help.php:23
 msgid "Go there manually."
 msgstr "Raggiungilo manualmente."
 
-#: templates/help.php:32
+#: templates/help.php:31
 msgid "Answer"
 msgstr "Risposta"
 
 #: templates/personal.php:8
 #, php-format
-<<<<<<< HEAD
-msgid "You have used <strong>%s</strong> of the available <strong>%s<strong>"
-msgstr "Hai utilizzato <strong>%s</strong> dei <strong>%s<strong> disponibili"
-=======
 msgid "You have used <strong>%s</strong> of the available <strong>%s</strong>"
 msgstr "Hai utilizzato <strong>%s</strong> dei <strong>%s</strong> disponibili"
->>>>>>> d1c0f2a7
 
 #: templates/personal.php:12
 msgid "Desktop and Mobile Syncing Clients"
@@ -368,8 +207,6 @@
 msgid "use this address to connect to your ownCloud in your file manager"
 msgstr "usa questo indirizzo per connetterti al tuo ownCloud dal gestore file"
 
-<<<<<<< HEAD
-=======
 #: templates/personal.php:61
 msgid ""
 "Developed by the <a href=\"http://ownCloud.org/contact\" "
@@ -380,7 +217,6 @@
 "License\">AGPL</abbr></a>."
 msgstr "Sviluppato dalla <a href=\"http://ownCloud.org/contact\" target=\"_blank\">comunità di ownCloud</a>, il <a href=\"https://github.com/owncloud\" target=\"_blank\">codice sorgente</a> è licenziato nei termini della <a href=\"http://www.gnu.org/licenses/agpl-3.0.html\" target=\"_blank\"><abbr title=\"Affero General Public License\">AGPL</abbr></a>."
 
->>>>>>> d1c0f2a7
 #: templates/users.php:21 templates/users.php:76
 msgid "Name"
 msgstr "Nome"
